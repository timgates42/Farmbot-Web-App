{
  "name": "farmbot-web-frontend",
  "version": "1.1.0",
  "description": "Farmbot web frontend.",
  "main": "dist/entry.js",
  "repository": {
    "type": "git",
    "url": "https://github.com/farmbot/farmbot-web-frontend"
  },
  "scripts": {
    "coverage": "cat **/*lcov.info | ./node_modules/coveralls/bin/coveralls.js",
    "build": "TARGET=production bundle exec rake webpack:compile",
    "start": "echo '===We use `rails api:start` now.==='",
    "heroku-postbuild": "webpack --config=./config/webpack.prod.js",
    "dev": "echo '===We use `rails api:start` now.==='",
    "webpack": "./node_modules/.bin/webpack-dev-server --config config/webpack.dev.js --host 0.0.0.0",
    "test-slow": "jest --coverage --no-cache -w 2",
    "test": "jest --no-coverage --cache -w 5",
    "typecheck": "./node_modules/.bin/tsc --noEmit --jsx preserve"
  },
  "keywords": [
    "farmbot"
  ],
  "author": "farmbot.io",
  "license": "MIT",
  "optionalDependencies": {
    "webpack-dev-server": "^2.9.3"
  },
  "dependencies": {
    "@blueprintjs/core": "^1.32.0",
    "@blueprintjs/datetime": "^1.23.0",
    "@blueprintjs/labs": "^0.4.0",
    "@types/enzyme": "^3.1.0",
    "@types/fastclick": "^1.0.28",
    "@types/history": "^4.6.1",
    "@types/i18next": "^8.4.2",
    "@types/jest": "^21.1.4",
    "@types/lodash": "^4.14.78",
    "@types/markdown-it": "^0.0.4",
    "@types/moxios": "^0.4.5",
    "@types/node": "^8.0.46",
    "@types/react": "15.0.39",
    "@types/react-color": "^2.13.2",
    "@types/react-dom": "^15.5.5",
    "@types/react-redux": "^4.4.47",
    "@types/react-router": "3",
    "@types/redux": "^3.6.31",
    "axios": "^0.17.0",
    "boxed_value": "^1.0.0",
    "coveralls": "^3.0.0",
    "css-loader": "^0.28.7",
    "enzyme": "^3.1.0",
    "enzyme-adapter-react-15": "^1.0.2",
    "extract-text-webpack-plugin": "^3.0.1",
<<<<<<< HEAD
    "farmbot": "https://github.com/RickCarlino/farmbot-js.git",
=======
    "farmbot": "5.0.2-rc2",
>>>>>>> fb89a872
    "farmbot-toastr": "^1.0.3",
    "fastclick": "^1.0.6",
    "file-loader": "^1.1.5",
    "i18next": "^10.0.3",
    "imports-loader": "^0.7.0",
    "jest": "^21.2.1",
    "json-loader": "^0.5.7",
    "lodash": "^4.17.4",
    "markdown-it": "^8.4.0",
    "markdown-it-emoji": "^1.4.0",
    "moment": "^2.19.1",
    "moxios": "^0.4.0",
    "node-sass": "^4.5.3",
    "optimize-css-assets-webpack-plugin": "^3.2.0",
    "react": "^15.6.1",
    "react-addons-css-transition-group": "^15.6.2",
    "react-addons-test-utils": "^15.6.2",
    "react-color": "^2.13.8",
    "react-dom": "^15.6.1",
    "react-redux": "^5.0.6",
    "react-router": "^3.0.0",
    "react-test-renderer": "^15.6.1",
    "redux": "^3.7.2",
    "redux-immutable-state-invariant": "^2.1.0",
    "redux-thunk": "^2.0.1",
    "sass-loader": "^6.0.6",
    "stats-webpack-plugin": "^0.6.1",
    "style-loader": "^0.19.0",
    "ts-jest": "^21.1.3",
    "ts-lint": "^4.5.1",
    "ts-loader": "^3.0.5",
    "tslint": "^5.8.0",
    "typescript": "^2.5.3",
    "url-loader": "^0.6.2",
    "webpack": "^3.8.1",
    "webpack-uglify-js-plugin": "^1.1.9",
    "weinre": "^2.0.0-pre-I0Z7U9OV",
    "which": "^1.3.0",
    "yarn": "^1.2.1"
  },
  "devDependencies": {
    "jscpd": "^0.6.15",
    "webpack-notifier": "^1.5.0"
  },
  "jest": {
    "globals": {
      "globalConfig": {
        "NODE_ENV": "development",
        "TOS_URL": "https://farmbot.io/tos/",
        "LONG_REVISION": "------------",
        "SHORT_REVISION": "--------"
      }
    },
    "moduleNameMapper": {
      "^.*\\.scss$": "<rootDir>/webpack/__test_support__/stub.ts"
    },
    "setupFiles": [
      "./webpack/__test_support__/setup_enzyme.js",
      "./webpack/__test_support__/localstorage.js",
      "./webpack/__test_support__/mock_fbtoaster.ts",
      "./webpack/__test_support__/unmock_i18next.ts"
    ],
    "transform": {
      ".(ts|tsx)": "<rootDir>/node_modules/ts-jest/preprocessor.js"
    },
    "testRegex": "(/__tests__/.*|\\.(test|spec))\\.(ts|tsx|js)$",
    "moduleFileExtensions": [
      "ts",
      "tsx",
      "js"
    ],
    "mapCoverage": true,
    "collectCoverage": true,
    "collectCoverageFrom": [
      "webpack/**/*.{ts,tsx}"
    ],
    "coverageReporters": [
      "html",
      "json",
      "lcov"
    ]
  }
}<|MERGE_RESOLUTION|>--- conflicted
+++ resolved
@@ -52,11 +52,7 @@
     "enzyme": "^3.1.0",
     "enzyme-adapter-react-15": "^1.0.2",
     "extract-text-webpack-plugin": "^3.0.1",
-<<<<<<< HEAD
-    "farmbot": "https://github.com/RickCarlino/farmbot-js.git",
-=======
     "farmbot": "5.0.2-rc2",
->>>>>>> fb89a872
     "farmbot-toastr": "^1.0.3",
     "fastclick": "^1.0.6",
     "file-loader": "^1.1.5",
