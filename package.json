--- conflicted
+++ resolved
@@ -50,15 +50,9 @@
     "browser-speech": "1.1.1",
     "coveralls": "3.0.2",
     "css-loader": "1.0.0",
-<<<<<<< HEAD
-    "enzyme": "^3.1.0",
-    "enzyme-adapter-react-16": "^1.1.0",
+    "enzyme-adapter-react-16": "1.5.0",
+    "enzyme": "3.6.0",
     "farmbot": "https://github.com/RickCarlino/farmbot-js.git#e019f316",
-=======
-    "enzyme": "3.6.0",
-    "enzyme-adapter-react-16": "1.5.0",
-    "farmbot": "6.5.0-rc4",
->>>>>>> ac6f3b42
     "farmbot-toastr": "^1.0.3",
     "fastclick": "^1.0.6",
     "file-loader": "2.0.0",
