{
  "name": "farmbot-web-frontend",
  "version": "1.1.0",
  "description": "Farmbot web frontend.",
  "main": "dist/entry.js",
  "repository": {
    "type": "git",
    "url": "https://github.com/farmbot/farmbot-web-frontend"
  },
  "scripts": {
    "coverage": "cat **/*lcov.info | ./node_modules/coveralls/bin/coveralls.js --verbose",
    "clean": "rm -rf public/dist && rm -rf public/webpack",
    "build": "TARGET=production bundle exec rake webpack:compile",
    "start": "echo 'use `sudo docker-compose up` instead.'",
    "heroku-postbuild": "webpack --config=./config/webpack.prod.js",
    "webpack": "./node_modules/.bin/webpack-dev-server --config config/webpack.dev.js",
    "test-slow": "jest --coverage --ci --maxWorkers=6",
    "test": "jest --no-coverage --cache -w 5",
    "typecheck": "./node_modules/.bin/tsc --noEmit --jsx preserve",
    "tslint": "./node_modules/tslint/bin/tslint --project .",
    "sass-lint": "./node_modules/sass-lint/bin/sass-lint.js -c .sass-lint.yml -v -q"
  },
  "keywords": [
    "farmbot"
  ],
  "author": "farmbot.io",
  "license": "MIT",
  "optionalDependencies": {
    "webpack-dev-server": "3.1.9"
  },
  "dependencies": {
    "@blueprintjs/core": "^3.7.0",
    "@blueprintjs/datetime": "^3.3.0",
    "@blueprintjs/select": "^3.2.0",
    "@types/enzyme": "3.1.14",
    "@types/fastclick": "^1.0.28",
<<<<<<< HEAD
    "@types/i18next": "^11.9.3",
=======
    "@types/i18next": "^11.9.2",
>>>>>>> 0e88d99e
    "@types/jest": "^23.3.5",
    "@types/lodash": "^4.14.117",
    "@types/markdown-it": "0.0.6",
    "@types/moxios": "^0.4.5",
    "@types/node": "^10.12.0",
    "@types/react": "^16.4.18",
    "@types/react-color": "2.13.6",
    "@types/react-dom": "^16.0.9",
    "@types/react-joyride": "^2.0.0",
    "@types/react-redux": "6.0.9",
    "axios": "^0.18.0",
    "boxed_value": "^1.0.0",
    "browser-speech": "1.1.1",
    "coveralls": "3.0.2",
    "css-loader": "1.0.0",
    "enzyme": "^3.7.0",
    "enzyme-adapter-react-16": "^1.6.0",
<<<<<<< HEAD
    "farmbot": "^6.5.2",
=======
    "farmbot": "6.5.2",
>>>>>>> 0e88d99e
    "farmbot-toastr": "^1.0.3",
    "fastclick": "^1.0.6",
    "file-loader": "2.0.0",
    "i18next": "^11.9.1",
    "imports-loader": "0.8.0",
    "jest": "23.6.0",
    "json-loader": "0.5.7",
    "lodash": "4.17.11",
    "markdown-it": "^8.4.0",
    "markdown-it-emoji": "^1.4.0",
    "moment": "2.22.2",
    "moxios": "^0.4.0",
    "node-sass": "^4.9.4",
    "optimize-css-assets-webpack-plugin": "5.0.1",
    "raf": "^3.4.0",
    "react": "16.5.2",
    "react-addons-test-utils": "^15.6.2",
    "react-color": "2.14.1",
    "react-dom": "16.5.2",
    "react-joyride": "^2.0.0-15",
    "react-redux": "^5.0.6",
    "react-test-renderer": "16.5.2",
    "react-transition-group": "2.5.0",
    "redux": "^4.0.1",
    "redux-immutable-state-invariant": "^2.1.0",
    "redux-thunk": "2.3.0",
    "rollbar-sourcemap-webpack-plugin": "2.4.0",
    "sass-lint": "^1.12.1",
    "sass-loader": "7.1.0",
    "stats-webpack-plugin": "0.7.0",
    "style-loader": "^0.23.1",
    "takeme": "^0.11.1",
    "ts-jest": "^23.10.4",
    "ts-lint": "^4.5.1",
    "ts-loader": "^5.2.2",
    "tslint": "5.11.0",
    "typescript": "^3.1.3",
    "url-loader": "^1.1.2",
    "webpack": "4.20.2",
    "webpack-uglify-js-plugin": "1.1.9",
    "which": "1.3.1"
  },
  "devDependencies": {
    "webpack-cli": "^3.1.2"
  },
  "jest": {
    "clearMocks": true,
    "logHeapUsage": true,
    "globals": {
      "ts-jest": {
        "diagnostics": {
          "ignoreCodes": [
            151001
          ]
        }
      },
      "globalConfig": {
        "NODE_ENV": "development",
        "TOS_URL": "https://farmbot.io/tos/",
        "PRIV_URL": "https://farmbot.io/privacy/",
        "LONG_REVISION": "------------",
        "SHORT_REVISION": "--------"
      }
    },
    "moduleNameMapper": {
      "^.*\\.scss$": "<rootDir>/webpack/__test_support__/stub.ts"
    },
    "setupFiles": [
      "./webpack/__test_support__/setup_enzyme.js",
      "./webpack/__test_support__/localstorage.js",
      "./webpack/__test_support__/mock_fbtoaster.ts",
      "./webpack/__test_support__/unmock_i18next.ts",
      "./webpack/__test_support__/additional_mocks.ts"
    ],
    "transform": {
      ".(ts|tsx)": "ts-jest"
    },
    "testRegex": "(/__tests__/.*|\\.(test|spec))\\.(ts|tsx|js)$",
    "moduleFileExtensions": [
      "ts",
      "tsx",
      "js"
    ],
    "collectCoverage": true,
    "collectCoverageFrom": [
      "webpack/**/*.{ts,tsx}"
    ],
    "coverageReporters": [
      "html",
      "json",
      "lcov"
    ],
    "setupTestFrameworkScriptFile": "<rootDir>/webpack/__test_support__/customMatchers.js"
  }
}<|MERGE_RESOLUTION|>--- conflicted
+++ resolved
@@ -34,11 +34,7 @@
     "@blueprintjs/select": "^3.2.0",
     "@types/enzyme": "3.1.14",
     "@types/fastclick": "^1.0.28",
-<<<<<<< HEAD
     "@types/i18next": "^11.9.3",
-=======
-    "@types/i18next": "^11.9.2",
->>>>>>> 0e88d99e
     "@types/jest": "^23.3.5",
     "@types/lodash": "^4.14.117",
     "@types/markdown-it": "0.0.6",
@@ -56,11 +52,7 @@
     "css-loader": "1.0.0",
     "enzyme": "^3.7.0",
     "enzyme-adapter-react-16": "^1.6.0",
-<<<<<<< HEAD
-    "farmbot": "^6.5.2",
-=======
     "farmbot": "6.5.2",
->>>>>>> 0e88d99e
     "farmbot-toastr": "^1.0.3",
     "fastclick": "^1.0.6",
     "file-loader": "2.0.0",
