{
  "name": "farmbot-web-frontend",
  "version": "1.1.0",
  "description": "Farmbot web frontend.",
  "repository": {
    "type": "git",
    "url": "https://github.com/farmbot/farmbot-web-frontend"
  },
  "scripts": {
    "coverage": "cat **/*lcov.info | ./node_modules/coveralls/bin/coveralls.js",
    "start": "echo 'DEPRECATED. Remove `start` from npm scripts'",
    "test-slow": "jest --coverage --ci -w 6 --colors",
    "test": "jest --no-coverage --cache -w 5 --colors",
    "typecheck": "./node_modules/typescript/bin/tsc --noEmit",
    "tslint": "./node_modules/tslint/bin/tslint --project .",
    "sass-lint": "./node_modules/sass-lint/bin/sass-lint.js -c .sass-lint.yml -v -q",
    "sass-check": "./node_modules/sass/sass.js --no-source-map frontend/css/_index.scss sass.log",
    "translation-check": " ./node_modules/jshint/bin/jshint --config public/app-resources/languages/.config public/app-resources/languages/*.js*",
    "linters": "npm run typecheck && npm run tslint && npm run sass-lint && npm run sass-check && npm run translation-check"
  },
  "keywords": [
    "farmbot"
  ],
  "author": "farmbot.io",
  "license": "MIT",
  "dependencies": {
    "@blueprintjs/core": "3.13.0",
    "@blueprintjs/datetime": "3.7.1",
    "@blueprintjs/select": "3.6.1",
    "@types/enzyme": "3.1.18",
    "@types/i18next": "12.1.0",
    "@types/jest": "24.0.5",
    "@types/lodash": "4.14.121",
    "@types/markdown-it": "0.0.7",
    "@types/moxios": "0.4.8",
    "@types/node": "11.9.4",
    "@types/promise-timeout": "1.3.0",
    "@types/react": "16.8.3",
    "@types/react-color": "2.14.1",
    "@types/react-dom": "16.8.1",
    "@types/react-redux": "7.0.1",
    "axios": "0.18.0",
    "boxed_value": "1.0.0",
    "browser-speech": "1.1.1",
    "coveralls": "3.0.2",
    "enzyme": "3.8.0",
    "enzyme-adapter-react-16": "1.9.1",
    "farmbot": "7.0.0-rc5",
    "farmbot-toastr": "1.0.3",
    "i18next": "12.1.0",
    "jest": "24.1.0",
    "jest-cli": "24.1.0",
    "lodash": "4.17.11",
    "markdown-it": "8.4.2",
    "markdown-it-emoji": "1.4.0",
    "moment": "2.24.0",
    "moxios": "0.4.0",
    "parcel-bundler": "1.11.0",
    "promise-timeout": "1.3.0",
    "raf": "3.4.1",
    "react": "16.8.2",
    "react-addons-test-utils": "15.6.2",
    "react-color": "2.17.0",
    "react-dom": "16.8.2",
    "react-joyride": "2.0.5",
    "react-redux": "6.0.0",
    "react-test-renderer": "16.8.2",
    "react-transition-group": "2.5.3",
    "redux": "4.0.1",
    "redux-immutable-state-invariant": "2.1.0",
    "redux-thunk": "2.3.0",
    "sass-lint": "1.12.1",
    "takeme": "0.11.1",
    "ts-jest": "23.10.5",
    "ts-lint": "4.5.1",
    "tslint": "5.12.1",
    "typescript": "3.3.3",
    "which": "1.3.1"
  },
  "devDependencies": {
    "jest-skipped-reporter": "0.0.4",
<<<<<<< HEAD
    "jshint": "2.10.1",
    "madge": "3.4.3",
    "sass": "1.16.1"
=======
    "madge": "3.4.4",
    "sass": "1.17.0"
>>>>>>> 5e86e8df
  },
  "jest": {
    "clearMocks": true,
    "logHeapUsage": true,
    "globals": {
      "ts-jest": {
        "diagnostics": {
          "ignoreCodes": [
            151001
          ]
        }
      },
      "globalConfig": {
        "NODE_ENV": "development",
        "TOS_URL": "https://farmbot.io/tos/",
        "PRIV_URL": "https://farmbot.io/privacy/",
        "LONG_REVISION": "------------",
        "SHORT_REVISION": "--------"
      }
    },
    "setupFiles": [
      "./frontend/__test_support__/setup_enzyme.js",
      "./frontend/__test_support__/localstorage.js",
      "./frontend/__test_support__/mock_fbtoaster.ts",
      "./frontend/__test_support__/unmock_i18next.ts",
      "./frontend/__test_support__/additional_mocks.ts"
    ],
    "transform": {
      ".(ts|tsx)": "ts-jest"
    },
    "testRegex": "(/__tests__/.*|\\.(test|spec))\\.(ts|tsx|js)$",
    "moduleFileExtensions": [
      "ts",
      "tsx",
      "js"
    ],
    "collectCoverage": true,
    "collectCoverageFrom": [
      "frontend/**/*.{ts,tsx}"
    ],
    "reporters": [
      "default",
      "jest-skipped-reporter"
    ],
    "coverageReporters": [
      "html",
      "json",
      "lcov"
    ],
    "coverageDirectory": "<rootDir>/coverage_fe",
    "setupFilesAfterEnv": [
      "<rootDir>/frontend/__test_support__/customMatchers.js"
    ]
  }
}<|MERGE_RESOLUTION|>--- conflicted
+++ resolved
@@ -79,14 +79,9 @@
   },
   "devDependencies": {
     "jest-skipped-reporter": "0.0.4",
-<<<<<<< HEAD
     "jshint": "2.10.1",
-    "madge": "3.4.3",
-    "sass": "1.16.1"
-=======
     "madge": "3.4.4",
     "sass": "1.17.0"
->>>>>>> 5e86e8df
   },
   "jest": {
     "clearMocks": true,
