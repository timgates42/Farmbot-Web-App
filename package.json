--- conflicted
+++ resolved
@@ -45,13 +45,8 @@
     "coveralls": "3.0.9",
     "enzyme": "3.10.0",
     "enzyme-adapter-react-16": "1.15.1",
-<<<<<<< HEAD
     "farmbot": "9.0.0-rc1",
-    "i18next": "19.0.1",
-=======
-    "farmbot": "8.3.1",
     "i18next": "19.0.2",
->>>>>>> 76828b0b
     "install": "0.13.0",
     "lodash": "4.17.15",
     "markdown-it": "10.0.0",
