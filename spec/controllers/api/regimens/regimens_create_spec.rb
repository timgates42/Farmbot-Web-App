require "spec_helper"

describe Api::RegimensController do
  include Devise::Test::ControllerHelpers

  describe "#create" do
    let(:user) { FactoryBot.create(:user) }
    let(:sequence) { FakeSequence.create(device: user.device) }

    it "kicks back missing parameters" do
      sign_in user
      celery = File.read("spec/lib/celery_script/ast_fixture5.json")
      json = JSON.parse(celery).deep_symbolize_keys
      s = Sequences::Create.run!(json, device: user.device)
      # No paramaters here.

      payload = {
        name: "New regimen 1",
        color: "gray",
        regimen_items: [{ time_offset: 300000, sequence_id: s.fetch(:id) }],
        body: [
          {
            kind: "variable_declaration",
            args: { label: "parent", data_value: { kind: "nothing", args: {} } },
          },
        ],
      }
      before_count = Regimen.count
      post :create, body: payload.to_json, format: :json
      after_count = Regimen.count

      expect(response.status).to eq(422)
      expect(before_count).to eq(after_count)
    end

    it "creates a regimen that uses variables" do
      sign_in user
      s = FakeSequence.with_parameters
      payload = { device: s.device,
<<<<<<< HEAD
                 name: "specs",
                 color: "red",
                 body: [
        {
          kind: "variable_declaration",
          args: {
            label: "parent",
            data_value: {
              kind: "every_point", args: { every_point_type: "Plant" },
            },
          },
        },
      ],
                 regimen_items: [
        { time_offset: 100, sequence_id: s.id },
      ] }
=======
                  name:   "specs",
                  color:  "red",
                  body: [
                    {
                      kind: "parameter_application",
                      args: {
                        label: "parent",
                        data_value: {
                          kind: "every_point", args: { every_point_type: "Plant" }
                        }
                      }
                    }
                  ],
                  regimen_items: [
                    { time_offset: 100, sequence_id: s.id }
                  ] }
>>>>>>> 33059a3b
      post :create, body: payload.to_json, format: :json
      expect(response.status).to eq(200)
      declr = json.fetch(:body).first
      expect(declr).to be
      expect(declr.fetch(:kind)).to eq("parameter_application")
      path = [:args, :data_value, :args, :every_point_type]
      expect(declr.dig(*path)).to eq("Plant")
    end

    it "creates a new regimen" do
      sign_in user
      color = %w(blue green yellow orange purple pink gray red).sample

      name = (1..3).map { Faker::Games::Pokemon.name }.join(" ")
      payload = {
        name: name,
        color: color,
        regimen_items: [{ time_offset: 123, sequence_id: sequence.id }],
      }

      old_regimen_count = Regimen.count
      old_item_count = RegimenItem.count

      post :create, body: payload.to_json, format: :json

      expect(response.status).to eq(200)
      expect(Regimen.count).to be > old_regimen_count
      expect(RegimenItem.count).to be > old_item_count
      expect(json[:name]).to eq(name)
      expect(json[:color]).to eq(color)
    end

    it "creates a regimen that uses unbound variables" do
      pending("TODO: Help Gabe with this.")
      sign_in user
      s       = FakeSequence.with_parameters
      payload = { device: s.device,
                  name:   "specs",
                  color:  "red",
                  body: [
                    {
                      kind: "parameter_application",
                      args: {
                        label: "parent",
                        data_value: {
                          kind: "identifier", args: { label: "parent" }
                        }
                      }
                    }
                  ],
                  regimen_items: [ { time_offset: 100, sequence_id: s.id } ] }
      post :create, body: payload.to_json, format: :json
      expect(response.status).to eq(200)
      declr = json.fetch(:body).first
      expect(declr).to be
      expect(declr.fetch(:kind)).to eq("parameter_application")
      path = [:args, :data_value, :args, :label]
      expect(declr.dig(*path)).to eq("parent")
    end

    it "handles CeleryScript::TypeCheckError" do
      sign_in user
      s = FakeSequence.with_parameters
      payload = { device: s.device,
<<<<<<< HEAD
                 name: "specs",
                 color: "red",
                 body: [
        {
          kind: "variable_declaration",
          args: {
            label: "parent",
            data_value: { kind: "nothing", args: {} },
          },
        },
      ],
                 regimen_items: [
        { time_offset: 100, sequence_id: s.id },
      ] }
      post :create, body: payload.to_json, format: :json
      expect(response.status).to eq(422)
      expect(json.fetch(:error)).to include("must provide a value for all parameters")
=======
                  name:   "specs",
                  color:  "red",
                  body: [
                    {
                      kind: "parameter_application",
                      args: {
                        label: "parent",
                        data_value: { kind: "nothing", args: { } }
                      }
                    }
                  ],
                  regimen_items: [
                    { time_offset: 100, sequence_id: s.id }
                  ] }
      post :create, body: payload.to_json, format: :json
      expect(response.status).to eq(422)
      msg = json.fetch(:error)
      expect(msg).to include("but got nothing")
      # Make sure corpus entries are properly formatted.
      expect(msg).to include('"coordinate",')
>>>>>>> 33059a3b
    end
  end
end<|MERGE_RESOLUTION|>--- conflicted
+++ resolved
@@ -37,24 +37,6 @@
       sign_in user
       s = FakeSequence.with_parameters
       payload = { device: s.device,
-<<<<<<< HEAD
-                 name: "specs",
-                 color: "red",
-                 body: [
-        {
-          kind: "variable_declaration",
-          args: {
-            label: "parent",
-            data_value: {
-              kind: "every_point", args: { every_point_type: "Plant" },
-            },
-          },
-        },
-      ],
-                 regimen_items: [
-        { time_offset: 100, sequence_id: s.id },
-      ] }
-=======
                   name:   "specs",
                   color:  "red",
                   body: [
@@ -71,7 +53,6 @@
                   regimen_items: [
                     { time_offset: 100, sequence_id: s.id }
                   ] }
->>>>>>> 33059a3b
       post :create, body: payload.to_json, format: :json
       expect(response.status).to eq(200)
       declr = json.fetch(:body).first
@@ -136,25 +117,6 @@
       sign_in user
       s = FakeSequence.with_parameters
       payload = { device: s.device,
-<<<<<<< HEAD
-                 name: "specs",
-                 color: "red",
-                 body: [
-        {
-          kind: "variable_declaration",
-          args: {
-            label: "parent",
-            data_value: { kind: "nothing", args: {} },
-          },
-        },
-      ],
-                 regimen_items: [
-        { time_offset: 100, sequence_id: s.id },
-      ] }
-      post :create, body: payload.to_json, format: :json
-      expect(response.status).to eq(422)
-      expect(json.fetch(:error)).to include("must provide a value for all parameters")
-=======
                   name:   "specs",
                   color:  "red",
                   body: [
@@ -175,7 +137,6 @@
       expect(msg).to include("but got nothing")
       # Make sure corpus entries are properly formatted.
       expect(msg).to include('"coordinate",')
->>>>>>> 33059a3b
     end
   end
 end