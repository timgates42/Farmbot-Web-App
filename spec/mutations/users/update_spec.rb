--- conflicted
+++ resolved
@@ -36,10 +36,7 @@
     else
       expect(u.unconfirmed_email?).to be true
       expect(u.unconfirmed_email).to eq("example@mailinator.com")
-<<<<<<< HEAD
-=======
       expect(u.confirmation_token).not_to eq(original_token)
->>>>>>> 936a2690
     end
   end
 end