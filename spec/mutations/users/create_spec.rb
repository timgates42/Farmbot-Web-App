require "spec_helper"

describe Users::Create do
  it "enforces terms of service" do
    const_reassign(User, :ENFORCE_TOS, true)
    results = Users::Create.run(email:                 "xyz1@qwerty.io",
                                name:                  "Faker",
                                password:              "password12345",
                                password_confirmation: "password12345",
                                agree_to_terms:        false)
    tos = results.errors.message["terms_of_service"] || ""
    expect(tos).to include("must agree")
    const_reassign(User, :ENFORCE_TOS, false)
  end

  it "opts out of terms of service" do
    const_reassign(User, :ENFORCE_TOS, false)
    results = Users::Create.run(email:                 "xyz2@qwerty.io",
                                name:                  "Faker",
                                password:              "password12345",
                                password_confirmation: "password12345",
                                agree_to_terms:        false)
    expect(results.success?).to be_truthy
  end

    it "stops unauthorized users from creating accounts on server" do
      ClimateControl.modify(TRUSTED_DOMAINS: "farmbot.io,farm.bot") do
<<<<<<< HEAD
        results = Users::Create.run(email:                 "xyz2@qwerty.io",
=======
        email   = "#{SecureRandom.hex(8)}@qwerty.io"
        results = Users::Create.run(email:                 email,
>>>>>>> b6ac26fa
                                    name:                  "Faker",
                                    password:              "password12345",
                                    password_confirmation: "password12345",
                                    agree_to_terms:        false)

        expect(results.success?).to be false
<<<<<<< HEAD
        binding.pry
=======
        errors = results.errors.message_list
        expect(errors).to include(Users::Create::CANT_USE_SERVER)
>>>>>>> b6ac26fa
      end
    end

    it "allows people on the TRUSTED_DOMAINS list to register" do
      emails = ["farmbot.io","farm.bot"]
      ClimateControl.modify(TRUSTED_DOMAINS: emails.join(",")) do
<<<<<<< HEAD
        results = Users::Create.run(email:                 "xyz2@#{emails.sample}",
=======
        email = "#{SecureRandom.hex(8)}@#{emails.sample}"
        results = Users::Create.run(email:                 email,
>>>>>>> b6ac26fa
                                    name:                  "Faker",
                                    password:              "password12345",
                                    password_confirmation: "password12345",
                                    agree_to_terms:        false)
<<<<<<< HEAD

        expect(results.success?).to be true
        binding.pry
      end
    end
=======
        expect(results.success?).to be true
      end
    end

    it "stops users from registering twice" do
      email   = User.last.email || FactoryBot.create(:email)
      results = Users::Create.run(email:                 email,
                                  name:                  "Faker",
                                  password:              "password12345",
                                  password_confirmation: "password12345",
                                  agree_to_terms:        false)
      expect(results.success?).to be false
      errors = results.errors.message_list
      expect(errors).to include(Users::Create::ALREADY_REGISTERED)
    end
>>>>>>> b6ac26fa
end<|MERGE_RESOLUTION|>--- conflicted
+++ resolved
@@ -25,47 +25,28 @@
 
     it "stops unauthorized users from creating accounts on server" do
       ClimateControl.modify(TRUSTED_DOMAINS: "farmbot.io,farm.bot") do
-<<<<<<< HEAD
-        results = Users::Create.run(email:                 "xyz2@qwerty.io",
-=======
         email   = "#{SecureRandom.hex(8)}@qwerty.io"
         results = Users::Create.run(email:                 email,
->>>>>>> b6ac26fa
                                     name:                  "Faker",
                                     password:              "password12345",
                                     password_confirmation: "password12345",
                                     agree_to_terms:        false)
 
         expect(results.success?).to be false
-<<<<<<< HEAD
-        binding.pry
-=======
         errors = results.errors.message_list
         expect(errors).to include(Users::Create::CANT_USE_SERVER)
->>>>>>> b6ac26fa
       end
     end
 
     it "allows people on the TRUSTED_DOMAINS list to register" do
       emails = ["farmbot.io","farm.bot"]
       ClimateControl.modify(TRUSTED_DOMAINS: emails.join(",")) do
-<<<<<<< HEAD
-        results = Users::Create.run(email:                 "xyz2@#{emails.sample}",
-=======
         email = "#{SecureRandom.hex(8)}@#{emails.sample}"
         results = Users::Create.run(email:                 email,
->>>>>>> b6ac26fa
                                     name:                  "Faker",
                                     password:              "password12345",
                                     password_confirmation: "password12345",
                                     agree_to_terms:        false)
-<<<<<<< HEAD
-
-        expect(results.success?).to be true
-        binding.pry
-      end
-    end
-=======
         expect(results.success?).to be true
       end
     end
@@ -81,5 +62,4 @@
       errors = results.errors.message_list
       expect(errors).to include(Users::Create::ALREADY_REGISTERED)
     end
->>>>>>> b6ac26fa
 end