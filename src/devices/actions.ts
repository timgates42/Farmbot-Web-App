--- conflicted
+++ resolved
@@ -266,13 +266,9 @@
 // Already filtering messages in FarmBot OS and the API- this is just for
 // an additional layer of safety. If sensitive data ever hits a client, it will
 // be reported to ROllbar for investigation.
-type ConnectDeviceReturn = {} | ((dispatch: Function) => any);
+type ConnectDeviceReturn = {} | ((dispatch: Function) => void);
 const BAD_WORDS = ["WPA", "PSK", "PASSWORD", "NERVES"];
-<<<<<<< HEAD
-export function connectDevice(token: string): {} | ((dispatch: Function) => void) {
-=======
 export function connectDevice(token: string): ConnectDeviceReturn {
->>>>>>> cb14a9f7
   return (dispatch: Function, getState: GetState) => {
     let secure = location.protocol === "https:";
     let bot = new Farmbot({ token, secure });
