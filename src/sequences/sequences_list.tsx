import * as React from "react";
import { Link } from "react-router";
import * as _ from "lodash";
import { t } from "i18next";
import { history, push } from "../history";
import { selectSequence } from "./actions";
import { SequencesListProps, SequencesListState } from "./interfaces";
import {
  isMobile,
  sortResourcesById,
  urlFriendly,
  lastUrlChunk
} from "../util";
import { Row, Col, ToolTip } from "../ui/index";
import { TaggedSequence } from "../resources/tagged_resources";
import { init } from "../api/crud";
import { ToolTips } from "../constants";

let sequenceList = (dispatch: Function) =>
  (ts: TaggedSequence, index: number) => {
<<<<<<< HEAD
    let css = `fb-button block full-width ${ts.body.color || "purple"}`;
    let click = () => { dispatch(selectSequence(ts.uuid)); };
    let name = ts.body.name + (ts.dirty ? "*" : "");
    let { uuid } = ts;
    if (isMobile()) {
      return <Link
        to={`/app/sequences/${ts.body.name.replace(" ", "_").toLowerCase()}`}
        key={uuid}
        onClick={click}
        className={css}>
        {name}
      </Link>;
    } else {
      return <button
        key={uuid}
        onClick={click}
        className={css}
      >
        {name}
      </button>;
    }
=======
    let css = [
      "fb-button",
      "block-wrapper",
      "block",
      "full-width",
      "text-left",
      `${ts.body.color || "purple"}`,
      "block-header"
    ];
    lastUrlChunk() === urlFriendly(ts.body.name) && css.push("active");
    let click = () => dispatch(selectSequence(ts.uuid));
    let name = ts.body.name + (ts.dirty ? "*" : "");
    let { uuid } = ts;
    return <Link
      to={`/app/sequences/${urlFriendly(ts.body.name) || ""}`}
      key={uuid}
      onClick={click}
    >
      <button className={css.join(" ")}>
        {name}
      </button>
    </Link>;
>>>>>>> 802ec4cb
  };

export class SequencesList extends
  React.Component<SequencesListProps, SequencesListState> {

  state: SequencesListState = {
    searchTerm: ""
  };

  componentDidMount() {
    let { dispatch, sequence, sequences } = this.props;
    sequence && urlFriendly(sequence.body.name) &&
      push("/app/sequences/" + urlFriendly(sequence.body.name));
  }

  onChange = (e: React.SyntheticEvent<HTMLInputElement>) =>
    this.setState({ searchTerm: e.currentTarget.value });

  emptySequence = (): TaggedSequence => {
    return {
      kind: "sequences",
      uuid: "REDUCER_MUST_CHANGE_THIS",
      body: {
        name: "new sequence " + (this.props.sequences.length + 1),
        args: { version: -999 },
        color: "gray",
        kind: "sequence",
        body: []
      }
    };
  }

  render() {
    let { sequences, dispatch } = this.props;
    let searchTerm = this.state.searchTerm.toLowerCase();

    return <div className="sequence-list">
      <h3>
        <i>{t("Sequences")}</i>
      </h3>
      <ToolTip helpText={ToolTips.SEQUENCE_LIST} />
<<<<<<< HEAD
      <button className="fb-button green add"
        onClick={() => dispatch(init(this.emptySequence()))}>
=======
      <button
        className="fb-button green"
        onClick={() => dispatch(init(this.emptySequence()))}
      >
>>>>>>> 802ec4cb
        <i className="fa fa-plus" />
      </button>
      <input
        onChange={this.onChange}
        placeholder={t("Search Sequences...")}
      />
      <Row>
        <Col xs={12}>
          {
            sortResourcesById(sequences)
              .filter(seq => seq
                .body
                .name
                .toLowerCase()
                .includes(searchTerm))
              .map(sequenceList(dispatch))
          }
        </Col>
      </Row>
    </div>;
  }
}<|MERGE_RESOLUTION|>--- conflicted
+++ resolved
@@ -18,37 +18,11 @@
 
 let sequenceList = (dispatch: Function) =>
   (ts: TaggedSequence, index: number) => {
-<<<<<<< HEAD
-    let css = `fb-button block full-width ${ts.body.color || "purple"}`;
-    let click = () => { dispatch(selectSequence(ts.uuid)); };
-    let name = ts.body.name + (ts.dirty ? "*" : "");
-    let { uuid } = ts;
-    if (isMobile()) {
-      return <Link
-        to={`/app/sequences/${ts.body.name.replace(" ", "_").toLowerCase()}`}
-        key={uuid}
-        onClick={click}
-        className={css}>
-        {name}
-      </Link>;
-    } else {
-      return <button
-        key={uuid}
-        onClick={click}
-        className={css}
-      >
-        {name}
-      </button>;
-    }
-=======
     let css = [
-      "fb-button",
-      "block-wrapper",
-      "block",
-      "full-width",
-      "text-left",
-      `${ts.body.color || "purple"}`,
-      "block-header"
+      `fb-button`,
+      `block`,
+      `full-width`,
+      `${ts.body.color || "purple"}`
     ];
     lastUrlChunk() === urlFriendly(ts.body.name) && css.push("active");
     let click = () => dispatch(selectSequence(ts.uuid));
@@ -63,7 +37,6 @@
         {name}
       </button>
     </Link>;
->>>>>>> 802ec4cb
   };
 
 export class SequencesList extends
@@ -105,15 +78,10 @@
         <i>{t("Sequences")}</i>
       </h3>
       <ToolTip helpText={ToolTips.SEQUENCE_LIST} />
-<<<<<<< HEAD
-      <button className="fb-button green add"
-        onClick={() => dispatch(init(this.emptySequence()))}>
-=======
       <button
-        className="fb-button green"
+        className="fb-button green add"
         onClick={() => dispatch(init(this.emptySequence()))}
       >
->>>>>>> 802ec4cb
         <i className="fa fa-plus" />
       </button>
       <input
