import * as React from "react";
import { render } from "react-dom";
import { t } from "i18next";
import * as _ from "lodash";
import { Dictionary } from "farmbot";
import { error } from "farmbot-toastr";
import { Color, UnsafeError } from "./interfaces";
import { box } from "boxed_value";
import { TaggedResource } from "./resources/tagged_resources";
import { AxiosResponse } from "axios";
import { pathname } from "./history";

// http://stackoverflow.com/a/901144/1064917
// Grab a query string param by name, because react-router-redux doesn't
// support query strings yet.
export function getParam(name: string): string {
  name = name.replace(/[\[]/, "\\[").replace(/[\]]/, "\\]");
  let regex = new RegExp("[\\?&]" + name + "=([^&#]*)"),
    r = regex.exec(location.search);
  // tslint:disable-next-line:no-null-keyword
  return r === null ? "" : decodeURIComponent(r[1].replace(/\+/g, " "));
}

export let colors: Array<Color> = [
  "blue",
  "green",
  "yellow",
  "orange",
  "purple",
  "pink",
  "gray",
  "red"
];

/** Picks a color that is compliant with sequence / regimen color codes */
export function randomColor(): Color {
  return _.sample(colors) || "gray";
}

export function defensiveClone<T>(target: T): T {
  let jsonString = JSON.stringify(target);
  return JSON.parse(jsonString || "null");
}

export interface AxiosErrorResponse {
  response?: {
    data: {
      [reason: string]: string
    };
  };
}

export function toastErrors({ err }: UnsafeError) {
  return error(prettyPrintApiErrors(err));
}

/** Concats and capitalizes all of the error key/value
 *  pairs returned by the /api/xyz endpoint. */
export function prettyPrintApiErrors(err: AxiosErrorResponse) {
  return _.map(safelyFetchErrors(err),
    (v, k) => `${(k || "").split("_").join(" ")}: ${v.toString()}.`.toLowerCase())
    .map(str => _.capitalize(str)).join(" ");
}

function safelyFetchErrors(err: AxiosErrorResponse): Dictionary<string> {
  // In case the interpreter gives us an oddball error message.
  if (err && err.response && err.response.data) {
    return err.response.data;
  } else {
    console.log(t("Last error message wasn't formatted like an API error."));
    console.dir(err);
    return { problem: t("Farmbot Web App hit an unhandled exception.") };
  }
}

/** Moves an array item from one position in an array to another. Note that this
 * is a pure function so a new array will be returned, instead of altering the
 * array argument.
 * SOURCE:
 *   https://github.com/granteagon/move/blob/master/src/index.js */
export function move<T>(array: T[], fromIndex: number, toIndex: number) {

  let item = array[fromIndex];
  let length = array.length;
  let diff = fromIndex - toIndex;

  if (diff > 0) {
    // move left
    return [
      ...array.slice(0, toIndex),
      item,
      ...array.slice(toIndex, fromIndex),
      ...array.slice(fromIndex + 1, length)
    ];
  } else if (diff < 0) {
    // move right
    return [
      ...array.slice(0, fromIndex),
      ...array.slice(fromIndex + 1, toIndex + 1),
      item,
      ...array.slice(toIndex + 1, length)
    ];
  }
  return array;
}

export function isMobile() {
  if (window &&
    window.innerWidth <= 568 && window.innerHeight <= 600 &&
    navigator.userAgent.match(/Android/i)
    || navigator.userAgent.match(/webOS/i)
    || navigator.userAgent.match(/iPhone/i)
    || navigator.userAgent.match(/iPod/i)
    || navigator.userAgent.match(/BlackBerry/i)
    || navigator.userAgent.match(/Windows Phone/i)
  ) {
    return true;
  } else {
    return false;
  }
}
/** USAGE: DYNAMICALLY plucks `obj[key]`.
 *         * `undefined` becomes `""`
 *         * `number` types are coerced to strings (Eg: "5").
 *         * `boolean` is converted to "true" and "false" (a string).
 *         * All other types raise a runtime exception (Objects, functions,
 *           Array, Symbol, etc)
 */
export function safeStringFetch(obj: any, key: string): string {
  let boxed = box(obj[key]);
  switch (boxed.kind) {
    case "undefined":
    case "null":
      return "";
    case "number":
    case "string":
      return boxed.value.toString();
    case "boolean":
      return (boxed.value) ? "true" : "false";
    default:
      let msg = t(`Numbers strings and null only (got ${boxed.kind}).`);
      throw new Error(msg);
  }
}

export function localStorageNumFetch(key: string): number | undefined {
  let output = JSON.parse(_.get(localStorage, key, "null"));
  return (_.isNumber(output)) ? output : undefined;
}

export function localStorageBoolFetch(key: string): boolean {
  let output = JSON.parse(_.get(localStorage, key, "false"));
  return !output;
}

/** We don't support IE. This method stops users from trying to use the site.
 * It's unfortunate that we need to do this, but the site simply won't work on
 * old browsers and our error logs were getting full of IE related bugs. */
export function stopIE() {
  function flunk() {
    // DO NOT USE i18next here.
    // IE Cannot handle it.
    const READ_THE_COMMENT_ABOVE = "This app only works with modern browsers.";
    alert(READ_THE_COMMENT_ABOVE);
    window.location.href = "https://www.google.com/chrome/";
  }
  try {
    let REQUIRED_GLOBALS = ["Promise", "console", "WebSocket", "Intl"];
    // Can't use Array.proto.map because IE.
    // Can't translate the text because IE (no promises)
    for (var i = 0; i < REQUIRED_GLOBALS.length; i++) {
      if (!window.hasOwnProperty(REQUIRED_GLOBALS[i])) {
        flunk();
      }
    }
    let REQUIRED_ARRAY_METHODS = ["includes", "map", "filter"];
    for (i = 0; i < REQUIRED_ARRAY_METHODS.length; i++) {
      if (!Array.prototype.hasOwnProperty(REQUIRED_ARRAY_METHODS[i])) {
        flunk();
      }
    }
  } catch (error) {
    flunk();
  }
}

export function pick<T, K extends keyof T>(target: T, key: K): T[K] {
  return target[key];
}

/** _Safely_ check a value at runtime to know if it can be used for square
 * bracket access.
 */
export function hasKey<T>(base: (keyof T)[]) {
  return (target: T | any): target is keyof T => {
    return base.includes(target);
  };
}

/** Useful for calculating uploads and progress bars for Promise.all */
export class Progress {
  constructor(public total: number,
    public cb: ProgressCallback,
    public completed = 0) { }

  get isDone() {
    return this.completed >= this.total;
  }

  bump = (force = false) => {
    if (force || !this.isDone) { this.cb(this); }
  }

  inc = () => { this.completed++; this.bump(); };

  finish = () => { this.completed = this.total; this.bump(true); };
}
/** If you're creating a module that publishes Progress state, you can use this
 * to prevent people from directly modifying the progress. */
export type ProgressCallback = (p: Readonly<Progress>) => void;

/** Used only for the sequence scrolling at the moment.
 * Native DOM methods just aren't standardized enough yet,
 * so this is an implementation without libs or polyfills. */
export function smoothScrollToBottom() {
  let body = document.body;
  let html = document.documentElement;

  // Not all browsers for mobile/desktop compute height the same, this fixes it.
  let height = Math.max(body.scrollHeight, body.offsetHeight,
    html.clientHeight, html.scrollHeight, html.offsetHeight);

  let startY = window.pageYOffset;
  let stopY = height;
  let distance = stopY > startY ? stopY - startY : startY - stopY;
  if (distance < 100) {
    scrollTo(0, stopY);
    return;
  }

  // Higher the distance divided, faster the scroll.
  // Numbers too low will cause jarring ui bugs.
  let speed = Math.round(distance / 14);
  if (speed >= 6) { speed = 14; }
  let step = Math.round(distance / 25);
  let leapY = stopY > startY ? startY + step : startY - step;
  let timer = 0;
  if (stopY > startY) {
    for (let i = startY; i < stopY; i += step) {
      setTimeout("window.scrollTo(0, " + leapY + ")", timer * speed);
      leapY += step;
      if (leapY > stopY) { leapY = stopY; }
      timer++;
    } return;
  }
  for (let i = startY; i > stopY; i -= step) {
    setTimeout("window.scrollTo(0, " + leapY + ")", timer * speed);
    leapY -= step; if (leapY < stopY) { leapY = stopY; }
    timer++;
  }
}

/** Fancy debug */
export function fancyDebug(t: any) {
  console.log(Object
    .keys(t)
    .map(key => [key, t[key]])
    .map((x) => {
      let key = _.padStart(x[0], 20, " ");
      let val = (JSON.stringify(x[1]) || "Nothing").slice(0, 52);

      return `${key} => ${val}`;
    })
    .join("\n"));
}

export type CowardlyDictionary<T> = Dictionary<T | undefined>;
/** Sometimes, you are forced to pass a number type even though
 * the resource has no ID (usually for rendering purposes).
 * Example:
 *  farmEvent.id || 0
 *
 *  In those cases, you can use this constant to indicate intent.
 */
export const NOT_SAVED = -1;

export function isUndefined(x: object | undefined): x is undefined {
  return _.isUndefined(x);
}

/** Better than Array.proto.filter and _.compact() because the type checker
 * knows what's going on.
 */
export function betterCompact<T>(input: (T | undefined)[]): T[] {
  let output: T[] = [];
  input.forEach(x => x ? output.push(x) : "");
  return output;
}

/** Sorts a list of tagged resources. Unsaved resource get put on the end. */
export function sortResourcesById<T extends TaggedResource>(input: T[]): T[] {
  return _.sortBy(input, (x) => x.body.id || Infinity);
}

/** Light wrapper around _.merge() to prevent common type errors / mistakes. */
export function betterMerge<T, U>(target: T, update: U): T & U {
  return _.merge({}, target, update);
}

/** Like parseFloat, but allows you to control fallback value instead of
 * returning NaN. */
export function betterParseNum(num: string | undefined,
  fallback: number): number {
  try {
    let maybe = JSON.parse("" + num);
    if (_.isNumber(maybe) && !_.isNaN(maybe)) {
      return maybe;
    }
  } catch (_err) {
  }
  return fallback;
}
/** Determine if a string contains one of multiple values. */
export function oneOf(list: string[], target: string) {
  let matches = 0;
  list.map(x => target.includes(x) ? matches++ : "");
  return !!matches;
}

/** Dynamically change the meta title of the page. */
export function updatePageInfo(pageName: string) {
  if (pageName === "designer") { pageName = "Farm Designer"; }
  document.title = _.capitalize(pageName);
  // Possibly add meta "content" here dynamically as well
}

export function attachToRoot<P>(type: React.ComponentClass<P>,
  props?: React.Attributes & P) {
  let node = document.createElement("DIV");
  node.id = "root";
  document.body.appendChild(node);

  let reactElem = React.createElement(type, props);
  let domElem = document.getElementById("root");

  if (domElem) {
    render(reactElem, domElem);
  } else {
    throw new Error(t("Add a <div> with id `root` to the page first."));
  }
}

/** The firmware will have an integer overflow if you don't check this one. */
const MAX_INPUT = 32000;
const MIN_INPUT = 0;

interface High { outcome: "high"; result: number; }
interface Low { outcome: "low"; result: number; }
interface Malformed { outcome: "malformed"; result: undefined; }
interface Ok { outcome: "ok", result: number; }
export type ClampResult = High | Low | Malformed | Ok;

/** Handle all the possible ways a user could give us bad data or cause an
 * integer overflow in the firmware. */
export function clampUnsignedInteger(input: string): ClampResult {
  let result = Math.round(parseInt(input, 10));

  // Clamp to prevent overflow.
  if (_.isNaN(result)) { return { outcome: "malformed", result: undefined }; }
  if (result > MAX_INPUT) { return { outcome: "high", result: MAX_INPUT }; }
  if (result < MIN_INPUT) { return { outcome: "low", result: MIN_INPUT }; }

  return { outcome: "ok", result };
}

export enum SemverResult {
  LEFT_IS_GREATER = 1,
  RIGHT_IS_GREATER = -1,
  EQUAL = 0
}
// CREDIT: https://github.com/substack/semver-compare
export function semverCompare(left: string, right: string): SemverResult {
  let pa: Array<string | undefined> = left.split(".");
  let pb: Array<string | undefined> = right.split(".");
  for (let i = 0; i < 3; i++) {
    let num_left = Number(pa[i]);
    let num_right = Number(pb[i]);

    if (num_left > num_right) {
      return SemverResult.LEFT_IS_GREATER;
    }

    if (num_right > num_left) {
      return SemverResult.RIGHT_IS_GREATER;
    }

    if (!isNaN(num_left) && isNaN(num_right)) {
      return SemverResult.LEFT_IS_GREATER;
    }

    if (isNaN(num_left) && !isNaN(num_right)) {
      return SemverResult.RIGHT_IS_GREATER;
    }

  }

  return SemverResult.EQUAL;
}

/** TODO: Upgrading to TSC 2.4, maybe we don't need this?
 * - RC 20 June 2016 */
type JSXChild = JSX.Element | JSX.Element[] | Primitive | undefined;
export type JSXChildren = JSXChild[] | JSXChild;

<<<<<<< HEAD
/** HACK: Server side caching (or webpack) is not doing something right.
 *        This is a work around until then. */
export function hardRefresh() {
  // Change this string to trigger a force cache reset.
  let HARD_RESET = "CACHE5";
  if (localStorage && sessionStorage) {
    if (!localStorage.getItem(HARD_RESET)) {
      console.warn("Performing hard reset of localstorage and JS cookies.");
      Object.keys(localStorage)
        .concat(Object.keys(sessionStorage))
        .filter(x => x !== "session") // Avoid endless logout lathnameoop.
        .map(x => {
          delete localStorage[x];
          delete sessionStorage[x];
        });
      deleteAllCookies();
      localStorage.setItem(HARD_RESET, "DONE");
      window.location.reload(true);
    } else {
      console.warn("Not running hard reset. Key was present: " + HARD_RESET);
    }
  } else {
    console.log("Local storage not supported.");
  }
}

/** Tim reported some issues Chrome. I don't think it is cookie related,
 *  but to be extra certain, we clear all client side cookies when busting
 * cache.
 * NOTE: We will need to remove this if we ever add google analytics.
 *  -RC 23 jun 17 */
function deleteAllCookies() {
  let cookies = document.cookie.split(";");

  for (let i = 0; i < cookies.length; i++) {
    let cookie = cookies[i];
    let eqPos = cookie.indexOf("=");
    let name = eqPos > -1 ? cookie.substr(0, eqPos) : cookie;
    document.cookie = name + "=;expires=Thu, 01 Jan 1970 00:00:00 GMT";
  }
}

=======
>>>>>>> 6caba2aa
export type Primitive = boolean | string | number;

/** Axios uses `{data: any}` to describe AxiosResponse.data.
 * This interface adds type hints.
 * TODO: LOW HANGING FRUIT: Write user defined type guards to provide
 * real type safety. */
export interface HttpData<T> extends AxiosResponse {
  data: T;
}

/** Like AxiosPromise, but holds onto type information.
 * TODO: Write farmbot-resource library or something like that to do real
 *       runtime type checking.
 */
export interface HttpPromise<T> extends Promise<HttpData<T>> { }

export function shortRevision() {
  return (process.env.SHORT_REVISION || "NONE").slice(0, 8);
}

/** When needing to reference the url in some js universally or vice versa. */
export function urlFriendly(stringToFormat: string) {
  return encodeURIComponent(stringToFormat.replace(/ /gi, "_").toLowerCase());
}

/** Get remainder of current url after the last "/". */
export function lastUrlChunk() {
  return pathname.split("/")[pathname.split("/").length - 1];
}<|MERGE_RESOLUTION|>--- conflicted
+++ resolved
@@ -412,51 +412,6 @@
 type JSXChild = JSX.Element | JSX.Element[] | Primitive | undefined;
 export type JSXChildren = JSXChild[] | JSXChild;
 
-<<<<<<< HEAD
-/** HACK: Server side caching (or webpack) is not doing something right.
- *        This is a work around until then. */
-export function hardRefresh() {
-  // Change this string to trigger a force cache reset.
-  let HARD_RESET = "CACHE5";
-  if (localStorage && sessionStorage) {
-    if (!localStorage.getItem(HARD_RESET)) {
-      console.warn("Performing hard reset of localstorage and JS cookies.");
-      Object.keys(localStorage)
-        .concat(Object.keys(sessionStorage))
-        .filter(x => x !== "session") // Avoid endless logout lathnameoop.
-        .map(x => {
-          delete localStorage[x];
-          delete sessionStorage[x];
-        });
-      deleteAllCookies();
-      localStorage.setItem(HARD_RESET, "DONE");
-      window.location.reload(true);
-    } else {
-      console.warn("Not running hard reset. Key was present: " + HARD_RESET);
-    }
-  } else {
-    console.log("Local storage not supported.");
-  }
-}
-
-/** Tim reported some issues Chrome. I don't think it is cookie related,
- *  but to be extra certain, we clear all client side cookies when busting
- * cache.
- * NOTE: We will need to remove this if we ever add google analytics.
- *  -RC 23 jun 17 */
-function deleteAllCookies() {
-  let cookies = document.cookie.split(";");
-
-  for (let i = 0; i < cookies.length; i++) {
-    let cookie = cookies[i];
-    let eqPos = cookie.indexOf("=");
-    let name = eqPos > -1 ? cookie.substr(0, eqPos) : cookie;
-    document.cookie = name + "=;expires=Thu, 01 Jan 1970 00:00:00 GMT";
-  }
-}
-
-=======
->>>>>>> 6caba2aa
 export type Primitive = boolean | string | number;
 
 /** Axios uses `{data: any}` to describe AxiosResponse.data.
