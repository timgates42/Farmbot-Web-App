import "./css/_index.scss";
import * as React from "react";
import { Provider } from "react-redux";
import * as _ from "lodash";
import { Router, RedirectFunction, RouterState } from "react-router";
import App from "./app";
import { store as _store } from "./redux/store";
import { history } from "./history";
import { Store } from "./redux/interfaces";
import { ready } from "./config/actions";
import { Session } from "./session";
import { isMobile } from "./util";

interface RootComponentProps {
  store: Store;
}

let errorLoading = (cb: Function) => function handleError(err: object) {
  console.error("Dynamic page loading failed", err);
  let container = document.getElementById("root");
  let stack = _.get(err, "stack", "No stack.");
  if (container) {
    let message = _.get(err, "message", "No message available.");
    _.get(window, "Rollbar.error", (_x: string) => { })(message);
    container.innerHTML = (`
    <div>
      <h1> Something went wrong! </h1>
      <p>We hit an internal error while rendering this page.</p>
      <p>We have been notified of the issue and will investigate a solution shortly.</p>
      <hr/>
      <p>In the mean time, you can try the following:</P>
      <ul>
        <li> Refresh the page and log in again.</li>
        <li> Send the error information (below) to our developer team via the
        <a href="http://forum.farmbot.org/c/software">FarmBot software
        forum</a>. Including additional information (such as steps leading up
        to the error) help us identify solutions more quickly. </li>
      <hr/>
      <pre>
      <br/>
      ${JSON.stringify({
        message,
        stack: stack.split("\n").join("<br/>")
      }, undefined, "  ")}
    </pre>
    </div>
  `);
  }
  sessionStorage.clear();
  if (!location.hostname.includes("localhost")) {
    // Clear cache for end users, but not developers.
    localStorage.clear();
  }
  let y = document.querySelectorAll("link");
  for (let x = 0; x < y.length; x++) {
    let element = y[x];
    element.remove();
  }
};
let controlsRoute = {
  path: "app/controls",
  getComponent(_discard: void, cb: Function) {
    import("./controls/controls").then(
      (module) => cb(undefined, module.Controls)
    ).catch(errorLoading(cb));
  }
};
export class RootComponent extends React.Component<RootComponentProps, {}> {

  requireAuth(_discard: RouterState, replace: RedirectFunction) {
    let { store } = this.props;
    if (Session.get()) { // has a previous session in cache
      if (store.getState().auth) { // Has session, logged in.
        return;
      } else { // Has session but not logged in (returning visitor).
        store.dispatch(ready());
      }
    } else { // Not logged in yet.
      Session.clear(true);
    }
  }

  /** These methods are a way to determine how to load certain modules
   * based on the device (mobile or desktop) for optimization/css purposes.
   * Open to revision.
   */
  maybeReplaceDesignerModules(next: RouterState, replace: RedirectFunction) {
    if (next.location.pathname === "/app/designer" && !isMobile()) {
      replace(`${next.location.pathname}/plants`);
    }
  }

  // replaceSequencesModules(next: RouterState, replace: RedirectFunction) {
  //   if (next.location.pathname === "/app/sequences" && isMobile()) {
  //     replace(`${next.location.pathname}/`);
  //   }
  // };

  /*
    /app                => App
    /app/account        => Account
    /app/controls       => Controls
    /app/device         => Devices
    /app/designer?p1&p2 => FarmDesigner
    /app/regimens       => Regimens
    /app/sequences      => Sequences
    /app/tools          => Tools
    /app/404            => 404
  */

  routes = {
    component: App,
    indexRoute: controlsRoute,
    childRoutes: [
      {
        path: "app/account",
        getComponent(_discard: void, cb: Function) {
          import("./account/index").then(
            (module) => cb(undefined, module.Account)
          ).catch(errorLoading(cb));
        }
      },
      controlsRoute,
      {
        path: "app/device",
        getComponent(_discard: void, cb: Function) {
          import("./devices/devices").then(
            (module) => cb(undefined, module.Devices)
          ).catch(errorLoading(cb));
        }
      },
      {
        path: "app/farmware",
        getComponent(_discard: void, cb: Function) {
          import("./farmware/index").then(
            (module) => cb(undefined, module.FarmwarePage)
          ).catch(errorLoading(cb));
        }
      },
      {
        path: "app/designer",
        onEnter: this.maybeReplaceDesignerModules.bind(this),
        getComponent(_discard: void, cb: Function) {
          import("./farm_designer/index").then(
            (module) => cb(undefined, module.FarmDesigner)
          ).catch(errorLoading(cb));
        },
        childRoutes: [
          {
            path: "plants",
            getComponent(_discard: void, cb: Function) {
              import("./farm_designer/plants/plant_inventory").then(
                (module) => cb(undefined, module.Plants)
              ).catch(errorLoading(cb));
            },
          },
          {
            path: "plants/crop_search",
            getComponent(_discard: void, cb: Function) {
              import("./farm_designer/plants/crop_catalog").then(
                (module) => cb(undefined, module.CropCatalog)
              ).catch(errorLoading(cb));
            },
          },
          {
            path: "plants/crop_search/:crop",
            getComponent(_discard: void, cb: Function) {
              import("./farm_designer/plants/crop_info").then(
                (module) => cb(undefined, module.CropInfo)
              ).catch(errorLoading(cb));
            },
          },
          {
            path: "plants/crop_search/:crop/add",
            getComponent(_discard: void, cb: Function) {
              import("./farm_designer/plants/dnd_crop_mobile").then(
                (module) => cb(undefined, module.DNDCropMobile)
              ).catch(errorLoading(cb));
            },
          },
          {
            path: "plants/:plant_id",
            getComponent(_discard: void, cb: Function) {
              import("./farm_designer/plants/plant_info").then(
                (module) => cb(undefined, module.PlantInfo)
              ).catch(errorLoading(cb));
            },
          },
          {
            path: "plants/:plant_id/edit",
            getComponent(_discard: void, cb: Function) {
              import("./farm_designer/plants/edit_plant_info").then(
                (module) => cb(undefined, module.EditPlantInfo)
              ).catch(errorLoading(cb));
            },
          },
          {
            path: "farm_events",
            getComponent(_discard: void, cb: Function) {
              import("./farm_designer/farm_events/farm_events").then(
                (module) => cb(undefined, module.FarmEvents)
              ).catch(errorLoading(cb));
            }
          },
          {
            path: "farm_events/add",
            getComponent(_discard: void, cb: Function) {
              import("./farm_designer/farm_events/add_farm_event").then(
                (module) => cb(undefined, module.AddFarmEvent)
              ).catch(errorLoading(cb));
            }
          },
          {
            path: "farm_events/:farm_event_id",
            getComponent(_discard: void, cb: Function) {
              import("./farm_designer/farm_events/edit_farm_event").then(
                (module) => cb(undefined, module.EditFarmEvent)
              ).catch(errorLoading(cb));
            }
          }
        ]
      },
      {
        path: "app/regimens",
        getComponent(_discard: void, cb: Function) {
          if (!isMobile()) {
            import("./regimens/index").then(
              (module) => cb(undefined, module.Regimens)
            ).catch(errorLoading(cb));
          } else {
            import("./regimens/list/index").then(
              (module) => cb(undefined, module.RegimensList)
            ).catch(errorLoading(cb));
          }
        },
      },
      {
        path: "app/regimens/:regimen",
        getComponent(_discard: void, cb: Function) {
          import("./regimens/index").then(
            (module) => cb(undefined, module.Regimens)
          ).catch(errorLoading(cb));
        }
      },
      {
        path: "app/sequences",
        getComponent(_discard: void, cb: Function) {
          import("./sequences/sequences").then(
            (module) => cb(undefined, module.Sequences)
          ).catch(errorLoading(cb));
        },
      },
      {
        path: "app/sequences/:sequence",
        getComponent(_discard: void, cb: Function) {
          import("./sequences/sequences").then(
            (module) => cb(undefined, module.Sequences)
          ).catch(errorLoading(cb));
        },
      },
      {
        path: "app/tools",
        getComponent(_discard: void, cb: Function) {
          import("./tools/index").then(
            (module) => cb(undefined, module.Tools)
          ).catch(errorLoading(cb));
        }
      },
      {
<<<<<<< HEAD
        path: "app/debug",
        getComponent(_discard: void, cb: Function) {
          import("./debug_area")
            .then(module => cb(undefined, module.Debug))
            .catch(function () {
              // debugger;
            });
        },
      },
      {
=======
>>>>>>> 6caba2aa
        path: "*",
        getComponent(_discard: void, cb: Function) {
          import("./404").then(
            (module) => cb(undefined, module.FourOhFour)
          ).catch(errorLoading(cb));
        }
      }
    ]
  };

  render() {
    return <Provider store={_store}>
      <Router history={history}>
        {this.routes}
      </Router>
    </Provider>;
  }
}<|MERGE_RESOLUTION|>--- conflicted
+++ resolved
@@ -267,19 +267,6 @@
         }
       },
       {
-<<<<<<< HEAD
-        path: "app/debug",
-        getComponent(_discard: void, cb: Function) {
-          import("./debug_area")
-            .then(module => cb(undefined, module.Debug))
-            .catch(function () {
-              // debugger;
-            });
-        },
-      },
-      {
-=======
->>>>>>> 6caba2aa
         path: "*",
         getComponent(_discard: void, cb: Function) {
           import("./404").then(
