require 'erb'
puts "=== Retrieving container info"
PLUGIN_PATH     = "mqtt/jwt_plugin/plugins/rabbit_auth_backend*"
PLUGIN_IS_BUILT = Dir[PLUGIN_PATH].any?
FORCE_REBUILD   = ENV["FORCE_REBUILD"].present?
DOCKER_IMG_NAME = "farmbot-mqtt"
IMG_IS_BUILT    = `cd mqtt; sudo docker images`.include?(DOCKER_IMG_NAME)

puts "=== Setting config data"
CONFIG_PATH     = "./mqtt/conf"
CONFIG_FILENAME = "rabbitmq.config"
CONFIG_OUTPUT   = "#{CONFIG_PATH}/#{CONFIG_FILENAME}"
NO_API_HOST     = "You need to set API_HOST to a real IP address or " +
                  "domain name (not localhost)."
TEMPLATE_FILE   = "./mqtt/rabbitmq.config.erb"
TEMPLATE        = File.read(TEMPLATE_FILE)
RENDERER        = ERB.new(TEMPLATE)
PROTO           = ENV["FORCE_SSL"] ? "https:" : "http:"
VHOST           = ENV.fetch("MQTT_VHOST") { "/" }

puts "=== Building JWT plugin config"
farmbot_api_key_url = ENV.fetch("API_PUBLIC_KEY_PATH") do
  "#{PROTO}#{$API_URL}/api/public_key"
end

farmbot_vhost       = VHOST

# Write the config file.
File.write(CONFIG_OUTPUT, RENDERER.result(binding))

# Maybe re-build the auth plugin
<<<<<<< HEAD
if !PLUGIN_IS_BUILT
  puts "=== Building JWT auth backend plugin from source. " +
       "This will take a while, but should only happen once."
=======
if !PLUGIN_IS_BUILT || FORCE_REBUILD
  puts "=== Building JWT auth backend plugin from source."
>>>>>>> 9fd294d0
  sh "cd mqtt/jwt_plugin/; make dist"
end

# Re-init docker stuff

processes = `sudo docker ps -a -f "name=farmbot-mqtt" -q`
if processes.present?
  puts "=== Stopping pre-existing farmbot containers"
  sh "cd mqtt; sudo docker rm #{processes}"
end

if IMG_IS_BUILT
  puts "=== Destroying old docker images"
  sh "cd mqtt; sudo docker rmi #{DOCKER_IMG_NAME} --force"
end

puts "=== Building docker image"
sh "cd mqtt; sudo docker build -t farmbot-mqtt ."

puts "=== Starting MQTT"
exec [
  'cd mqtt;',
  'sudo docker run',
  '-p "15672:15672"',
  '-p "5672:5672"',
  '-p "3002:15675"',
  '-p "8883:8883"',
  '-p "1883:1883"',
  '--name "farmbot-mqtt"',
  '-v "$(pwd)/conf:/etc/rabbitmq"',
  '-v "$(pwd)/rabbitmq:/var/lib/rabbitmq"',
  'farmbot-mqtt'
].join(" ")<|MERGE_RESOLUTION|>--- conflicted
+++ resolved
@@ -29,14 +29,9 @@
 File.write(CONFIG_OUTPUT, RENDERER.result(binding))
 
 # Maybe re-build the auth plugin
-<<<<<<< HEAD
-if !PLUGIN_IS_BUILT
+if !PLUGIN_IS_BUILT || FORCE_REBUILD
   puts "=== Building JWT auth backend plugin from source. " +
-       "This will take a while, but should only happen once."
-=======
-if !PLUGIN_IS_BUILT || FORCE_REBUILD
-  puts "=== Building JWT auth backend plugin from source."
->>>>>>> 9fd294d0
+      "This will take a while, but should only happen once."
   sh "cd mqtt/jwt_plugin/; make dist"
 end
 
