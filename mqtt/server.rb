--- conflicted
+++ resolved
@@ -22,11 +22,6 @@
   exit
 end
 
-<<<<<<< HEAD
-fully_formed_url = "#{PROTO}#{$API_URL}"
-
-=======
->>>>>>> 5f4e15f1
 # Write the config file.
 File.write(CONFIG_OUTPUT, RENDERER.result(binding))
 
