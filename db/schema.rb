# encoding: UTF-8
# This file is auto-generated from the current state of the database. Instead
# of editing this file, please use the migrations feature of Active Record to
# incrementally modify your database, and then regenerate this schema definition.
#
# Note that this schema.rb definition is the authoritative source for your
# database schema. If you need to create the application database on another
# system, you should be using db:schema:load, not running all the migrations
# from scratch. The latter is a flawed and unsustainable approach (the more migrations
# you'll amass, the slower it'll run and the greater likelihood for issues).
#
# It's strongly recommended that you check this file into your version control system.

ActiveRecord::Schema.define(version: 20161028175744) do

  create_table "ar_internal_metadata", primary_key: "key", force: :cascade do |t|
    t.string   "value"
    t.datetime "created_at", null: false
    t.datetime "updated_at", null: false
  end

  add_index "ar_internal_metadata", ["key"], name: "sqlite_autoindex_ar_internal_metadata_1", unique: true

  create_table "devices", force: :cascade do |t|
    t.integer "planting_area_id"
    t.string  "name"
    t.string  "webcam_url"
  end

  create_table "peripherals", force: :cascade do |t|
    t.integer  "device_id"
    t.integer  "pin"
    t.integer  "mode"
    t.string   "label"
    t.datetime "created_at", null: false
    t.datetime "updated_at", null: false
  end

  add_index "peripherals", ["device_id"], name: "index_peripherals_on_device_id"

  create_table "planting_areas", force: :cascade do |t|
    t.integer "width"
    t.integer "length"
    t.integer "device_id"
  end

  create_table "plants", force: :cascade do |t|
    t.integer  "device_id"
    t.integer  "planting_area_id"
    t.string   "name"
    t.string   "img_url"
    t.string   "icon_url"
    t.string   "openfarm_slug"
    t.float    "x",                default: 0.0
    t.float    "y",                default: 0.0
    t.datetime "planted_at"
  end

  create_table "regimen_items", force: :cascade do |t|
    t.integer "time_offset", limit: 8
    t.integer "regimen_id"
    t.integer "sequence_id"
  end

  create_table "regimens", force: :cascade do |t|
    t.string  "color"
    t.string  "name"
    t.integer "device_id"
  end

  create_table "schedules", force: :cascade do |t|
    t.integer  "sequence_id"
    t.integer  "device_id"
    t.datetime "start_time"
    t.datetime "end_time"
    t.datetime "next_time"
    t.integer  "repeat"
    t.string   "time_unit"
  end

  create_table "sequence_dependencies", force: :cascade do |t|
<<<<<<< HEAD
    t.string  "dependency_type"
    t.integer "dependency_id"
=======
    t.integer "dependency_id"
    t.string  "dependency_type"
>>>>>>> c912d0a5
    t.integer "sequence_id"
  end

  add_index "sequence_dependencies", ["dependency_id"], name: "index_sequence_dependencies_on_dependency_id"
  add_index "sequence_dependencies", ["dependency_type"], name: "index_sequence_dependencies_on_dependency_type"
  add_index "sequence_dependencies", ["sequence_id"], name: "index_sequence_dependencies_on_sequence_id"

  create_table "sequences", force: :cascade do |t|
    t.integer "device_id"
    t.string  "name"
    t.string  "color"
    t.string  "kind",      default: "sequence"
    t.text    "args"
    t.text    "body"
  end

  create_table "users", force: :cascade do |t|
    t.integer  "device_id"
    t.string   "name"
    t.string   "email",                  default: "", null: false
    t.string   "encrypted_password",     default: "", null: false
    t.string   "reset_password_token"
    t.datetime "reset_password_sent_at"
    t.datetime "remember_created_at"
    t.integer  "sign_in_count",          default: 0,  null: false
    t.datetime "current_sign_in_at"
    t.datetime "last_sign_in_at"
    t.string   "current_sign_in_ip"
    t.string   "last_sign_in_ip"
    t.datetime "created_at",                          null: false
    t.datetime "updated_at",                          null: false
  end

  add_index "users", ["email"], name: "index_users_on_email", unique: true
  add_index "users", ["reset_password_token"], name: "index_users_on_reset_password_token", unique: true

end<|MERGE_RESOLUTION|>--- conflicted
+++ resolved
@@ -79,13 +79,8 @@
   end
 
   create_table "sequence_dependencies", force: :cascade do |t|
-<<<<<<< HEAD
-    t.string  "dependency_type"
-    t.integer "dependency_id"
-=======
     t.integer "dependency_id"
     t.string  "dependency_type"
->>>>>>> c912d0a5
     t.integer "sequence_id"
   end
 
