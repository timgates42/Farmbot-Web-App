# This file is auto-generated from the current state of the database. Instead
# of editing this file, please use the migrations feature of Active Record to
# incrementally modify your database, and then regenerate this schema definition.
#
# Note that this schema.rb definition is the authoritative source for your
# database schema. If you need to create the application database on another
# system, you should be using db:schema:load, not running all the migrations
# from scratch. The latter is a flawed and unsustainable approach (the more migrations
# you'll amass, the slower it'll run and the greater likelihood for issues).
#
# It's strongly recommended that you check this file into your version control system.

<<<<<<< HEAD
ActiveRecord::Schema.define(version: 20180501121046) do
=======
ActiveRecord::Schema.define(version: 20180430161447) do
>>>>>>> 3216e241

  # These are extensions that must be enabled in order to support this database
  enable_extension "plpgsql"
  enable_extension "hstore"

  create_table "delayed_jobs", id: :serial, force: :cascade do |t|
    t.integer "priority", default: 0, null: false
    t.integer "attempts", default: 0, null: false
    t.text "handler", null: false
    t.text "last_error"
    t.datetime "run_at"
    t.datetime "locked_at"
    t.datetime "failed_at"
    t.string "locked_by"
    t.string "queue"
    t.datetime "created_at"
    t.datetime "updated_at"
    t.index ["priority", "run_at"], name: "delayed_jobs_priority"
  end

  create_table "device_configs", force: :cascade do |t|
    t.bigint "device_id"
    t.string "key", limit: 100
    t.string "value", limit: 300
    t.datetime "created_at", null: false
    t.datetime "updated_at", null: false
    t.index ["device_id"], name: "index_device_configs_on_device_id"
  end

  create_table "devices", id: :serial, force: :cascade do |t|
    t.string "name", default: "Farmbot"
    t.integer "max_log_count", default: 100
    t.integer "max_images_count", default: 100
    t.string "timezone", limit: 280
    t.datetime "last_saw_api"
    t.datetime "last_saw_mq"
    t.string "fbos_version", limit: 15
    t.index ["timezone"], name: "index_devices_on_timezone"
  end

  create_table "edge_nodes", force: :cascade do |t|
    t.datetime "created_at", null: false
    t.datetime "updated_at", null: false
    t.bigint "sequence_id", null: false
    t.bigint "primary_node_id", null: false
    t.string "kind", limit: 50
    t.string "value", limit: 300
    t.index ["kind", "value"], name: "index_edge_nodes_on_kind_and_value"
    t.index ["primary_node_id"], name: "index_edge_nodes_on_primary_node_id"
    t.index ["sequence_id"], name: "index_edge_nodes_on_sequence_id"
  end

  create_table "farm_events", id: :serial, force: :cascade do |t|
    t.integer "device_id"
    t.datetime "start_time"
    t.datetime "end_time"
    t.integer "repeat"
    t.string "time_unit"
    t.string "executable_type", limit: 280
    t.integer "executable_id"
    t.index ["device_id"], name: "index_farm_events_on_device_id"
    t.index ["end_time"], name: "index_farm_events_on_end_time"
    t.index ["executable_type", "executable_id"], name: "index_farm_events_on_executable_type_and_executable_id"
  end

  create_table "farmware_installations", force: :cascade do |t|
    t.bigint "device_id"
    t.string "url"
    t.datetime "created_at", null: false
    t.datetime "updated_at", null: false
    t.index ["device_id"], name: "index_farmware_installations_on_device_id"
  end

  create_table "fbos_configs", force: :cascade do |t|
    t.bigint "device_id"
    t.datetime "created_at", null: false
    t.datetime "updated_at", null: false
    t.boolean "auto_sync", default: false
    t.boolean "beta_opt_in", default: false
    t.boolean "disable_factory_reset", default: false
    t.boolean "firmware_input_log", default: false
    t.boolean "firmware_output_log", default: false
    t.boolean "sequence_body_log", default: false
    t.boolean "sequence_complete_log", default: false
    t.boolean "sequence_init_log", default: false
    t.integer "network_not_found_timer"
    t.string "firmware_hardware", default: "arduino"
    t.boolean "api_migrated", default: false
    t.boolean "os_auto_update", default: true
    t.boolean "arduino_debug_messages", default: false
    t.index ["device_id"], name: "index_fbos_configs_on_device_id"
  end

  create_table "firmware_configs", force: :cascade do |t|
    t.bigint "device_id"
    t.datetime "created_at", null: false
    t.datetime "updated_at", null: false
    t.integer "encoder_enabled_x", default: 0
    t.integer "encoder_enabled_y", default: 0
    t.integer "encoder_enabled_z", default: 0
    t.integer "encoder_invert_x", default: 0
    t.integer "encoder_invert_y", default: 0
    t.integer "encoder_invert_z", default: 0
    t.integer "encoder_missed_steps_decay_x", default: 5
    t.integer "encoder_missed_steps_decay_y", default: 5
    t.integer "encoder_missed_steps_decay_z", default: 5
    t.integer "encoder_missed_steps_max_x", default: 5
    t.integer "encoder_missed_steps_max_y", default: 5
    t.integer "encoder_missed_steps_max_z", default: 5
    t.integer "encoder_scaling_x", default: 5556
    t.integer "encoder_scaling_y", default: 5556
    t.integer "encoder_scaling_z", default: 5556
    t.integer "encoder_type_x", default: 0
    t.integer "encoder_type_y", default: 0
    t.integer "encoder_type_z", default: 0
    t.integer "encoder_use_for_pos_x", default: 0
    t.integer "encoder_use_for_pos_y", default: 0
    t.integer "encoder_use_for_pos_z", default: 0
    t.integer "movement_axis_nr_steps_x", default: 0
    t.integer "movement_axis_nr_steps_y", default: 0
    t.integer "movement_axis_nr_steps_z", default: 0
    t.integer "movement_enable_endpoints_x", default: 0
    t.integer "movement_enable_endpoints_y", default: 0
    t.integer "movement_enable_endpoints_z", default: 0
    t.integer "movement_home_at_boot_x", default: 0
    t.integer "movement_home_at_boot_y", default: 0
    t.integer "movement_home_at_boot_z", default: 0
    t.integer "movement_home_spd_x", default: 50
    t.integer "movement_home_spd_y", default: 50
    t.integer "movement_home_spd_z", default: 50
    t.integer "movement_home_up_x", default: 0
    t.integer "movement_home_up_y", default: 0
    t.integer "movement_home_up_z", default: 1
    t.integer "movement_invert_endpoints_x", default: 0
    t.integer "movement_invert_endpoints_y", default: 0
    t.integer "movement_invert_endpoints_z", default: 0
    t.integer "movement_invert_motor_x", default: 0
    t.integer "movement_invert_motor_y", default: 0
    t.integer "movement_invert_motor_z", default: 0
    t.integer "movement_keep_active_x", default: 0
    t.integer "movement_keep_active_y", default: 0
    t.integer "movement_keep_active_z", default: 1
    t.integer "movement_max_spd_x", default: 400
    t.integer "movement_max_spd_y", default: 400
    t.integer "movement_max_spd_z", default: 400
    t.integer "movement_min_spd_x", default: 50
    t.integer "movement_min_spd_y", default: 50
    t.integer "movement_min_spd_z", default: 50
    t.integer "movement_secondary_motor_invert_x", default: 1
    t.integer "movement_secondary_motor_x", default: 1
    t.integer "movement_step_per_mm_x", default: 5
    t.integer "movement_step_per_mm_y", default: 5
    t.integer "movement_step_per_mm_z", default: 25
    t.integer "movement_steps_acc_dec_x", default: 300
    t.integer "movement_steps_acc_dec_y", default: 300
    t.integer "movement_steps_acc_dec_z", default: 300
    t.integer "movement_stop_at_home_x", default: 0
    t.integer "movement_stop_at_home_y", default: 0
    t.integer "movement_stop_at_home_z", default: 0
    t.integer "movement_stop_at_max_x", default: 0
    t.integer "movement_stop_at_max_y", default: 0
    t.integer "movement_stop_at_max_z", default: 0
    t.integer "movement_timeout_x", default: 120
    t.integer "movement_timeout_y", default: 120
    t.integer "movement_timeout_z", default: 120
    t.integer "param_config_ok", default: 0
    t.integer "param_e_stop_on_mov_err", default: 0
    t.integer "param_mov_nr_retry", default: 3
    t.integer "param_test", default: 0
    t.integer "param_use_eeprom", default: 1
    t.integer "param_version", default: 1
    t.integer "pin_guard_1_active_state", default: 1
    t.integer "pin_guard_1_pin_nr", default: 0
    t.integer "pin_guard_1_time_out", default: 60
    t.integer "pin_guard_2_active_state", default: 1
    t.integer "pin_guard_2_pin_nr", default: 0
    t.integer "pin_guard_2_time_out", default: 60
    t.integer "pin_guard_3_active_state", default: 1
    t.integer "pin_guard_3_pin_nr", default: 0
    t.integer "pin_guard_3_time_out", default: 60
    t.integer "pin_guard_4_active_state", default: 1
    t.integer "pin_guard_4_pin_nr", default: 0
    t.integer "pin_guard_4_time_out", default: 60
    t.integer "pin_guard_5_active_state", default: 1
    t.integer "pin_guard_5_pin_nr", default: 0
    t.integer "pin_guard_5_time_out", default: 60
    t.boolean "api_migrated", default: false
<<<<<<< HEAD
    t.integer "movement_invert_2_endpoints_x", default: 75
    t.integer "movement_invert_2_endpoints_y", default: 76
    t.integer "movement_invert_2_endpoints_z", default: 77
=======
    t.integer "movement_invert_2_endpoints_x", default: 0
    t.integer "movement_invert_2_endpoints_y", default: 0
    t.integer "movement_invert_2_endpoints_z", default: 0
>>>>>>> 3216e241
    t.index ["device_id"], name: "index_firmware_configs_on_device_id"
  end

  create_table "global_configs", force: :cascade do |t|
    t.string "key"
    t.text "value"
    t.datetime "created_at", null: false
    t.datetime "updated_at", null: false
    t.index ["key"], name: "index_global_configs_on_key"
  end

  create_table "images", id: :serial, force: :cascade do |t|
    t.integer "device_id"
    t.text "meta"
    t.datetime "attachment_processed_at"
    t.datetime "created_at", null: false
    t.datetime "updated_at", null: false
    t.string "attachment_file_name"
    t.string "attachment_content_type"
    t.integer "attachment_file_size"
    t.datetime "attachment_updated_at"
    t.index ["device_id"], name: "index_images_on_device_id"
  end

  create_table "log_dispatches", force: :cascade do |t|
    t.bigint "device_id"
    t.bigint "log_id"
    t.datetime "sent_at"
    t.datetime "created_at", null: false
    t.datetime "updated_at", null: false
    t.index ["device_id"], name: "index_log_dispatches_on_device_id"
    t.index ["log_id"], name: "index_log_dispatches_on_log_id"
    t.index ["sent_at"], name: "index_log_dispatches_on_sent_at"
  end

  create_table "logs", id: :serial, force: :cascade do |t|
    t.text "message"
    t.text "meta"
    t.string "channels", limit: 280
    t.integer "device_id"
    t.datetime "created_at", null: false
    t.datetime "updated_at", null: false
    t.string "type", limit: 10, default: "info"
    t.integer "major_version"
    t.integer "minor_version"
    t.integer "verbosity", default: 1
    t.integer "x"
    t.integer "y"
    t.integer "z"
    t.index ["created_at"], name: "index_logs_on_created_at"
    t.index ["device_id"], name: "index_logs_on_device_id"
    t.index ["type"], name: "index_logs_on_type"
    t.index ["verbosity"], name: "index_logs_on_verbosity"
  end

  create_table "peripherals", id: :serial, force: :cascade do |t|
    t.integer "device_id"
    t.integer "pin"
    t.string "label", limit: 280
    t.datetime "created_at", null: false
    t.datetime "updated_at", null: false
    t.integer "mode", default: 0
    t.index ["device_id"], name: "index_peripherals_on_device_id"
    t.index ["mode"], name: "index_peripherals_on_mode"
  end

  create_table "pin_bindings", force: :cascade do |t|
    t.bigint "device_id"
    t.integer "pin_num"
    t.bigint "sequence_id"
    t.datetime "created_at", null: false
    t.datetime "updated_at", null: false
    t.index ["device_id"], name: "index_pin_bindings_on_device_id"
    t.index ["sequence_id"], name: "index_pin_bindings_on_sequence_id"
  end

  create_table "plant_templates", force: :cascade do |t|
    t.bigint "saved_garden_id", null: false
    t.bigint "device_id", null: false
    t.float "radius", default: 25.0, null: false
    t.float "x", null: false
    t.float "y", null: false
    t.float "z", default: 0.0, null: false
    t.string "name", default: "untitled", null: false
    t.string "openfarm_slug", limit: 280, default: "null", null: false
    t.index ["device_id"], name: "index_plant_templates_on_device_id"
    t.index ["saved_garden_id"], name: "index_plant_templates_on_saved_garden_id"
  end

  create_table "points", id: :serial, force: :cascade do |t|
    t.float "radius", default: 25.0, null: false
    t.float "x", null: false
    t.float "y", null: false
    t.float "z", default: 0.0, null: false
    t.integer "device_id", null: false
    t.hstore "meta"
    t.datetime "created_at", null: false
    t.datetime "updated_at", null: false
    t.string "name", default: "untitled", null: false
    t.string "pointer_type", limit: 280, null: false
    t.datetime "archived_at"
    t.datetime "planted_at"
    t.string "openfarm_slug", limit: 280, default: "50", null: false
    t.string "plant_stage", limit: 10, default: "planned"
    t.integer "tool_id"
    t.integer "pullout_direction", default: 0
    t.datetime "migrated_at"
    t.datetime "discarded_at"
    t.index ["device_id"], name: "index_points_on_device_id"
    t.index ["discarded_at"], name: "index_points_on_discarded_at"
    t.index ["meta"], name: "index_points_on_meta", using: :gin
    t.index ["tool_id"], name: "index_points_on_tool_id"
  end

  create_table "primary_nodes", force: :cascade do |t|
    t.datetime "created_at", null: false
    t.datetime "updated_at", null: false
    t.bigint "sequence_id", null: false
    t.string "kind", limit: 50
    t.bigint "child_id"
    t.bigint "parent_id"
    t.string "parent_arg_name", limit: 50
    t.bigint "next_id"
    t.bigint "body_id"
    t.string "comment", limit: 80
    t.index ["body_id"], name: "index_primary_nodes_on_body_id"
    t.index ["child_id"], name: "index_primary_nodes_on_child_id"
    t.index ["next_id"], name: "index_primary_nodes_on_next_id"
    t.index ["parent_id"], name: "index_primary_nodes_on_parent_id"
    t.index ["sequence_id"], name: "index_primary_nodes_on_sequence_id"
  end

  create_table "regimen_items", id: :serial, force: :cascade do |t|
    t.bigint "time_offset"
    t.integer "regimen_id"
    t.integer "sequence_id"
    t.index ["regimen_id"], name: "index_regimen_items_on_regimen_id"
    t.index ["sequence_id"], name: "index_regimen_items_on_sequence_id"
  end

  create_table "regimens", id: :serial, force: :cascade do |t|
    t.string "color"
    t.string "name", limit: 280
    t.integer "device_id"
    t.index ["device_id"], name: "index_regimens_on_device_id"
  end

  create_table "saved_gardens", force: :cascade do |t|
    t.string "name", null: false
    t.bigint "device_id", null: false
    t.datetime "created_at", null: false
    t.datetime "updated_at", null: false
    t.index ["device_id"], name: "index_saved_gardens_on_device_id"
  end

  create_table "sensor_readings", force: :cascade do |t|
    t.bigint "device_id"
    t.float "x"
    t.float "y"
    t.float "z"
    t.integer "value"
    t.integer "pin"
    t.datetime "created_at", null: false
    t.datetime "updated_at", null: false
    t.integer "mode", default: 0
    t.index ["device_id"], name: "index_sensor_readings_on_device_id"
  end

  create_table "sensors", force: :cascade do |t|
    t.bigint "device_id"
    t.integer "pin"
    t.string "label"
    t.integer "mode"
    t.datetime "created_at", null: false
    t.datetime "updated_at", null: false
    t.index ["device_id"], name: "index_sensors_on_device_id"
  end

  create_table "sequences", id: :serial, force: :cascade do |t|
    t.integer "device_id"
    t.string "name", null: false
    t.string "color"
    t.string "kind", limit: 280, default: "sequence"
    t.datetime "updated_at"
    t.datetime "created_at"
    t.boolean "migrated_nodes", default: false
    t.index ["created_at"], name: "index_sequences_on_created_at"
    t.index ["device_id"], name: "index_sequences_on_device_id"
  end

  create_table "token_issuances", force: :cascade do |t|
    t.bigint "device_id", null: false
    t.integer "exp", null: false
    t.string "jti", limit: 45, null: false
    t.datetime "created_at", null: false
    t.datetime "updated_at", null: false
    t.index ["device_id"], name: "index_token_issuances_on_device_id"
    t.index ["exp"], name: "index_token_issuances_on_exp"
    t.index ["jti", "device_id"], name: "index_token_issuances_on_jti_and_device_id"
  end

  create_table "tools", id: :serial, force: :cascade do |t|
    t.string "name", limit: 280
    t.datetime "created_at", null: false
    t.datetime "updated_at", null: false
    t.integer "device_id"
    t.index ["device_id"], name: "index_tools_on_device_id"
  end

  create_table "users", id: :serial, force: :cascade do |t|
    t.integer "device_id"
    t.string "name"
    t.string "email", limit: 280, default: "", null: false
    t.string "encrypted_password", default: "", null: false
    t.integer "sign_in_count", default: 0, null: false
    t.datetime "current_sign_in_at"
    t.datetime "last_sign_in_at"
    t.string "current_sign_in_ip"
    t.string "last_sign_in_ip"
    t.datetime "created_at", null: false
    t.datetime "updated_at", null: false
    t.datetime "confirmed_at"
    t.string "confirmation_token"
    t.datetime "agreed_to_terms_at"
    t.datetime "confirmation_sent_at"
    t.string "unconfirmed_email"
    t.index ["agreed_to_terms_at"], name: "index_users_on_agreed_to_terms_at"
    t.index ["confirmation_token"], name: "index_users_on_confirmation_token"
    t.index ["device_id"], name: "index_users_on_device_id"
    t.index ["email"], name: "index_users_on_email", unique: true
  end

  create_table "web_app_configs", force: :cascade do |t|
    t.bigint "device_id"
    t.datetime "created_at", null: false
    t.datetime "updated_at", null: false
    t.boolean "confirm_step_deletion", default: false
    t.boolean "disable_animations", default: false
    t.boolean "disable_i18n", default: false
    t.boolean "display_trail", default: false
    t.boolean "dynamic_map", default: false
    t.boolean "encoder_figure", default: false
    t.boolean "hide_webcam_widget", default: false
    t.boolean "legend_menu_open", default: false
    t.boolean "map_xl", default: false
    t.boolean "raw_encoders", default: false
    t.boolean "scaled_encoders", default: false
    t.boolean "show_spread", default: false
    t.boolean "show_farmbot", default: true
    t.boolean "show_plants", default: true
    t.boolean "show_points", default: true
    t.boolean "x_axis_inverted", default: false
    t.boolean "y_axis_inverted", default: false
    t.boolean "z_axis_inverted", default: false
    t.integer "bot_origin_quadrant", default: 2
    t.integer "zoom_level", default: 1
    t.integer "success_log", default: 1
    t.integer "busy_log", default: 1
    t.integer "warn_log", default: 1
    t.integer "error_log", default: 1
    t.integer "info_log", default: 1
    t.integer "fun_log", default: 1
    t.integer "debug_log", default: 1
    t.boolean "stub_config", default: false
    t.boolean "show_first_party_farmware", default: false
    t.boolean "enable_browser_speak", default: false
    t.boolean "show_images", default: false
    t.string "photo_filter_begin"
    t.string "photo_filter_end"
    t.boolean "discard_unsaved", default: false
    t.boolean "xy_swap", default: false
    t.index ["device_id"], name: "index_web_app_configs_on_device_id"
  end

  create_table "webcam_feeds", force: :cascade do |t|
    t.bigint "device_id"
    t.string "url"
    t.datetime "created_at", null: false
    t.datetime "updated_at", null: false
    t.string "name", limit: 80, default: "Webcam Feed"
    t.index ["device_id"], name: "index_webcam_feeds_on_device_id"
  end

  add_foreign_key "device_configs", "devices"
  add_foreign_key "edge_nodes", "sequences"
  add_foreign_key "farmware_installations", "devices"
  add_foreign_key "log_dispatches", "devices"
  add_foreign_key "log_dispatches", "logs"
  add_foreign_key "peripherals", "devices"
  add_foreign_key "pin_bindings", "devices"
  add_foreign_key "pin_bindings", "sequences"
  add_foreign_key "points", "devices"
  add_foreign_key "points", "tools"
  add_foreign_key "primary_nodes", "sequences"
  add_foreign_key "sensor_readings", "devices"
  add_foreign_key "sensors", "devices"
  add_foreign_key "token_issuances", "devices"

  create_view "in_use_tools",  sql_definition: <<-SQL
      SELECT tools.id AS tool_id,
      tools.name AS tool_name,
      sequences.name AS sequence_name,
      sequences.id AS sequence_id,
      sequences.device_id
     FROM ((edge_nodes
       JOIN sequences ON ((edge_nodes.sequence_id = sequences.id)))
       JOIN tools ON (((edge_nodes.value)::integer = tools.id)))
    WHERE ((edge_nodes.kind)::text = 'tool_id'::text);
  SQL

  create_view "in_use_points",  sql_definition: <<-SQL
      SELECT points.x,
      points.y,
      points.z,
      sequences.id AS sequence_id,
      edge_nodes.id AS edge_node_id,
      points.device_id,
      (edge_nodes.value)::integer AS point_id,
      points.pointer_type,
      points.name AS pointer_name,
      sequences.name AS sequence_name
     FROM ((edge_nodes
       JOIN sequences ON ((edge_nodes.sequence_id = sequences.id)))
       JOIN points ON (((edge_nodes.value)::integer = points.id)))
    WHERE ((edge_nodes.kind)::text = 'pointer_id'::text);
  SQL

  create_view "sequence_usage_reports",  sql_definition: <<-SQL
      SELECT sequences.id AS sequence_id,
      ( SELECT count(*) AS count
             FROM edge_nodes
            WHERE (((edge_nodes.kind)::text = 'sequence_id'::text) AND ((edge_nodes.value)::integer = sequences.id))) AS edge_node_count,
      ( SELECT count(*) AS count
             FROM farm_events
            WHERE ((farm_events.executable_id = sequences.id) AND ((farm_events.executable_type)::text = 'Sequence'::text))) AS farm_event_count,
      ( SELECT count(*) AS count
             FROM regimen_items
            WHERE (regimen_items.sequence_id = sequences.id)) AS regimen_items_count
     FROM sequences;
  SQL

end<|MERGE_RESOLUTION|>--- conflicted
+++ resolved
@@ -10,11 +10,7 @@
 #
 # It's strongly recommended that you check this file into your version control system.
 
-<<<<<<< HEAD
 ActiveRecord::Schema.define(version: 20180501121046) do
-=======
-ActiveRecord::Schema.define(version: 20180430161447) do
->>>>>>> 3216e241
 
   # These are extensions that must be enabled in order to support this database
   enable_extension "plpgsql"
@@ -202,15 +198,9 @@
     t.integer "pin_guard_5_pin_nr", default: 0
     t.integer "pin_guard_5_time_out", default: 60
     t.boolean "api_migrated", default: false
-<<<<<<< HEAD
-    t.integer "movement_invert_2_endpoints_x", default: 75
-    t.integer "movement_invert_2_endpoints_y", default: 76
-    t.integer "movement_invert_2_endpoints_z", default: 77
-=======
     t.integer "movement_invert_2_endpoints_x", default: 0
     t.integer "movement_invert_2_endpoints_y", default: 0
     t.integer "movement_invert_2_endpoints_z", default: 0
->>>>>>> 3216e241
     t.index ["device_id"], name: "index_firmware_configs_on_device_id"
   end
 
