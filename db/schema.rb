# This file is auto-generated from the current state of the database. Instead
# of editing this file, please use the migrations feature of Active Record to
# incrementally modify your database, and then regenerate this schema definition.
#
# Note that this schema.rb definition is the authoritative source for your
# database schema. If you need to create the application database on another
# system, you should be using db:schema:load, not running all the migrations
# from scratch. The latter is a flawed and unsustainable approach (the more migrations
# you'll amass, the slower it'll run and the greater likelihood for issues).
#
# It's strongly recommended that you check this file into your version control system.

ActiveRecord::Schema.define(version: 20180502050250) do

  # These are extensions that must be enabled in order to support this database
  enable_extension "plpgsql"
  enable_extension "hstore"

  create_table "delayed_jobs", id: :serial, force: :cascade do |t|
    t.integer "priority", default: 0, null: false
    t.integer "attempts", default: 0, null: false
    t.text "handler", null: false
    t.text "last_error"
    t.datetime "run_at"
    t.datetime "locked_at"
    t.datetime "failed_at"
    t.string "locked_by"
    t.string "queue"
    t.datetime "created_at"
    t.datetime "updated_at"
    t.index ["priority", "run_at"], name: "delayed_jobs_priority"
  end

  create_table "device_configs", force: :cascade do |t|
    t.bigint "device_id"
    t.string "key", limit: 100
    t.string "value", limit: 300
    t.datetime "created_at", null: false
    t.datetime "updated_at", null: false
    t.index ["device_id"], name: "index_device_configs_on_device_id"
  end

  create_table "devices", id: :serial, force: :cascade do |t|
    t.string "name", default: "Farmbot"
    t.integer "max_log_count", default: 100
    t.integer "max_images_count", default: 100
    t.string "timezone", limit: 280
    t.datetime "last_saw_api"
    t.datetime "last_saw_mq"
    t.string "fbos_version", limit: 15
    t.index ["timezone"], name: "index_devices_on_timezone"
  end

  create_table "edge_nodes", force: :cascade do |t|
    t.datetime "created_at", null: false
    t.datetime "updated_at", null: false
    t.bigint "sequence_id", null: false
    t.bigint "primary_node_id", null: false
    t.string "kind", limit: 50
    t.string "value", limit: 300
    t.index ["kind", "value"], name: "index_edge_nodes_on_kind_and_value"
    t.index ["primary_node_id"], name: "index_edge_nodes_on_primary_node_id"
    t.index ["sequence_id"], name: "index_edge_nodes_on_sequence_id"
  end

  create_table "farm_events", id: :serial, force: :cascade do |t|
    t.integer "device_id"
    t.datetime "start_time"
    t.datetime "end_time"
    t.integer "repeat"
    t.string "time_unit"
    t.string "executable_type", limit: 280
    t.integer "executable_id"
    t.index ["device_id"], name: "index_farm_events_on_device_id"
    t.index ["end_time"], name: "index_farm_events_on_end_time"
    t.index ["executable_type", "executable_id"], name: "index_farm_events_on_executable_type_and_executable_id"
  end

  create_table "farmware_installations", force: :cascade do |t|
    t.bigint "device_id"
    t.string "url"
    t.datetime "created_at", null: false
    t.datetime "updated_at", null: false
    t.index ["device_id"], name: "index_farmware_installations_on_device_id"
  end

  create_table "fbos_configs", force: :cascade do |t|
    t.bigint "device_id"
    t.datetime "created_at", null: false
    t.datetime "updated_at", null: false
    t.boolean "auto_sync", default: false
    t.boolean "beta_opt_in", default: false
    t.boolean "disable_factory_reset", default: false
    t.boolean "firmware_input_log", default: false
    t.boolean "firmware_output_log", default: false
    t.boolean "sequence_body_log", default: false
    t.boolean "sequence_complete_log", default: false
    t.boolean "sequence_init_log", default: false
    t.integer "network_not_found_timer"
    t.string "firmware_hardware", default: "arduino"
    t.boolean "api_migrated", default: false
    t.boolean "os_auto_update", default: true
    t.boolean "arduino_debug_messages", default: false
    t.index ["device_id"], name: "index_fbos_configs_on_device_id"
  end

  create_table "firmware_configs", force: :cascade do |t|
    t.bigint "device_id"
    t.datetime "created_at", null: false
    t.datetime "updated_at", null: false
    t.integer "encoder_enabled_x", default: 0
    t.integer "encoder_enabled_y", default: 0
    t.integer "encoder_enabled_z", default: 0
    t.integer "encoder_invert_x", default: 0
    t.integer "encoder_invert_y", default: 0
    t.integer "encoder_invert_z", default: 0
    t.integer "encoder_missed_steps_decay_x", default: 5
    t.integer "encoder_missed_steps_decay_y", default: 5
    t.integer "encoder_missed_steps_decay_z", default: 5
    t.integer "encoder_missed_steps_max_x", default: 5
    t.integer "encoder_missed_steps_max_y", default: 5
    t.integer "encoder_missed_steps_max_z", default: 5
    t.integer "encoder_scaling_x", default: 5556
    t.integer "encoder_scaling_y", default: 5556
    t.integer "encoder_scaling_z", default: 5556
    t.integer "encoder_type_x", default: 0
    t.integer "encoder_type_y", default: 0
    t.integer "encoder_type_z", default: 0
    t.integer "encoder_use_for_pos_x", default: 0
    t.integer "encoder_use_for_pos_y", default: 0
    t.integer "encoder_use_for_pos_z", default: 0
    t.integer "movement_axis_nr_steps_x", default: 0
    t.integer "movement_axis_nr_steps_y", default: 0
    t.integer "movement_axis_nr_steps_z", default: 0
    t.integer "movement_enable_endpoints_x", default: 0
    t.integer "movement_enable_endpoints_y", default: 0
    t.integer "movement_enable_endpoints_z", default: 0
    t.integer "movement_home_at_boot_x", default: 0
    t.integer "movement_home_at_boot_y", default: 0
    t.integer "movement_home_at_boot_z", default: 0
    t.integer "movement_home_spd_x", default: 50
    t.integer "movement_home_spd_y", default: 50
    t.integer "movement_home_spd_z", default: 50
    t.integer "movement_home_up_x", default: 0
    t.integer "movement_home_up_y", default: 0
    t.integer "movement_home_up_z", default: 1
    t.integer "movement_invert_endpoints_x", default: 0
    t.integer "movement_invert_endpoints_y", default: 0
    t.integer "movement_invert_endpoints_z", default: 0
    t.integer "movement_invert_motor_x", default: 0
    t.integer "movement_invert_motor_y", default: 0
    t.integer "movement_invert_motor_z", default: 0
    t.integer "movement_keep_active_x", default: 0
    t.integer "movement_keep_active_y", default: 0
    t.integer "movement_keep_active_z", default: 1
    t.integer "movement_max_spd_x", default: 400
    t.integer "movement_max_spd_y", default: 400
    t.integer "movement_max_spd_z", default: 400
    t.integer "movement_min_spd_x", default: 50
    t.integer "movement_min_spd_y", default: 50
    t.integer "movement_min_spd_z", default: 50
    t.integer "movement_secondary_motor_invert_x", default: 1
    t.integer "movement_secondary_motor_x", default: 1
    t.integer "movement_step_per_mm_x", default: 5
    t.integer "movement_step_per_mm_y", default: 5
    t.integer "movement_step_per_mm_z", default: 25
    t.integer "movement_steps_acc_dec_x", default: 300
    t.integer "movement_steps_acc_dec_y", default: 300
    t.integer "movement_steps_acc_dec_z", default: 300
    t.integer "movement_stop_at_home_x", default: 0
    t.integer "movement_stop_at_home_y", default: 0
    t.integer "movement_stop_at_home_z", default: 0
    t.integer "movement_stop_at_max_x", default: 0
    t.integer "movement_stop_at_max_y", default: 0
    t.integer "movement_stop_at_max_z", default: 0
    t.integer "movement_timeout_x", default: 120
    t.integer "movement_timeout_y", default: 120
    t.integer "movement_timeout_z", default: 120
    t.integer "param_config_ok", default: 0
    t.integer "param_e_stop_on_mov_err", default: 0
    t.integer "param_mov_nr_retry", default: 3
    t.integer "param_test", default: 0
    t.integer "param_use_eeprom", default: 1
    t.integer "param_version", default: 1
    t.integer "pin_guard_1_active_state", default: 1
    t.integer "pin_guard_1_pin_nr", default: 0
    t.integer "pin_guard_1_time_out", default: 60
    t.integer "pin_guard_2_active_state", default: 1
    t.integer "pin_guard_2_pin_nr", default: 0
    t.integer "pin_guard_2_time_out", default: 60
    t.integer "pin_guard_3_active_state", default: 1
    t.integer "pin_guard_3_pin_nr", default: 0
    t.integer "pin_guard_3_time_out", default: 60
    t.integer "pin_guard_4_active_state", default: 1
    t.integer "pin_guard_4_pin_nr", default: 0
    t.integer "pin_guard_4_time_out", default: 60
    t.integer "pin_guard_5_active_state", default: 1
    t.integer "pin_guard_5_pin_nr", default: 0
    t.integer "pin_guard_5_time_out", default: 60
    t.boolean "api_migrated", default: false
    t.integer "movement_invert_2_endpoints_x", default: 0
    t.integer "movement_invert_2_endpoints_y", default: 0
    t.integer "movement_invert_2_endpoints_z", default: 0
    t.index ["device_id"], name: "index_firmware_configs_on_device_id"
  end

  create_table "global_configs", force: :cascade do |t|
    t.string "key"
    t.text "value"
    t.datetime "created_at", null: false
    t.datetime "updated_at", null: false
    t.index ["key"], name: "index_global_configs_on_key"
  end

  create_table "images", id: :serial, force: :cascade do |t|
    t.integer "device_id"
    t.text "meta"
    t.datetime "attachment_processed_at"
    t.datetime "created_at", null: false
    t.datetime "updated_at", null: false
    t.string "attachment_file_name"
    t.string "attachment_content_type"
    t.integer "attachment_file_size"
    t.datetime "attachment_updated_at"
    t.index ["device_id"], name: "index_images_on_device_id"
  end

  create_table "log_dispatches", force: :cascade do |t|
    t.bigint "device_id"
    t.bigint "log_id"
    t.datetime "sent_at"
    t.datetime "created_at", null: false
    t.datetime "updated_at", null: false
    t.index ["device_id"], name: "index_log_dispatches_on_device_id"
    t.index ["log_id"], name: "index_log_dispatches_on_log_id"
    t.index ["sent_at"], name: "index_log_dispatches_on_sent_at"
  end

  create_table "logs", id: :serial, force: :cascade do |t|
    t.text "message"
    t.text "meta"
    t.string "channels", limit: 280
    t.integer "device_id"
    t.datetime "created_at", null: false
    t.datetime "updated_at", null: false
    t.string "type", limit: 10, default: "info"
    t.integer "major_version"
    t.integer "minor_version"
    t.integer "verbosity", default: 1
    t.integer "x"
    t.integer "y"
    t.integer "z"
    t.index ["created_at"], name: "index_logs_on_created_at"
    t.index ["device_id"], name: "index_logs_on_device_id"
    t.index ["type"], name: "index_logs_on_type"
    t.index ["verbosity"], name: "index_logs_on_verbosity"
  end

  create_table "peripherals", id: :serial, force: :cascade do |t|
    t.integer "device_id"
    t.integer "pin"
    t.string "label", limit: 280
    t.datetime "created_at", null: false
    t.datetime "updated_at", null: false
    t.integer "mode", default: 0
    t.index ["device_id"], name: "index_peripherals_on_device_id"
    t.index ["mode"], name: "index_peripherals_on_mode"
  end

  create_table "pin_bindings", force: :cascade do |t|
    t.bigint "device_id"
    t.integer "pin_num"
    t.bigint "sequence_id"
    t.datetime "created_at", null: false
    t.datetime "updated_at", null: false
    t.index ["device_id"], name: "index_pin_bindings_on_device_id"
    t.index ["sequence_id"], name: "index_pin_bindings_on_sequence_id"
  end

  create_table "plant_templates", force: :cascade do |t|
    t.bigint "saved_garden_id", null: false
    t.bigint "device_id", null: false
    t.float "radius", default: 25.0, null: false
    t.float "x", null: false
    t.float "y", null: false
    t.float "z", default: 0.0, null: false
    t.string "name", default: "untitled", null: false
    t.string "openfarm_slug", limit: 280, default: "null", null: false
    t.index ["device_id"], name: "index_plant_templates_on_device_id"
    t.index ["saved_garden_id"], name: "index_plant_templates_on_saved_garden_id"
  end

  create_table "points", id: :serial, force: :cascade do |t|
    t.float "radius", default: 25.0, null: false
    t.float "x", null: false
    t.float "y", null: false
    t.float "z", default: 0.0, null: false
    t.integer "device_id", null: false
    t.hstore "meta"
    t.datetime "created_at", null: false
    t.datetime "updated_at", null: false
    t.string "name", default: "untitled", null: false
    t.string "pointer_type", limit: 280, null: false
    t.datetime "archived_at"
    t.datetime "planted_at"
    t.string "openfarm_slug", limit: 280, default: "50", null: false
    t.string "plant_stage", limit: 10, default: "planned"
    t.integer "tool_id"
    t.integer "pullout_direction", default: 0
    t.datetime "migrated_at"
    t.datetime "discarded_at"
    t.index ["device_id"], name: "index_points_on_device_id"
    t.index ["discarded_at"], name: "index_points_on_discarded_at"
    t.index ["meta"], name: "index_points_on_meta", using: :gin
    t.index ["tool_id"], name: "index_points_on_tool_id"
  end

  create_table "primary_nodes", force: :cascade do |t|
    t.datetime "created_at", null: false
    t.datetime "updated_at", null: false
    t.bigint "sequence_id", null: false
    t.string "kind", limit: 50
    t.bigint "child_id"
    t.bigint "parent_id"
    t.string "parent_arg_name", limit: 50
    t.bigint "next_id"
    t.bigint "body_id"
    t.string "comment", limit: 80
    t.index ["body_id"], name: "index_primary_nodes_on_body_id"
    t.index ["child_id"], name: "index_primary_nodes_on_child_id"
    t.index ["next_id"], name: "index_primary_nodes_on_next_id"
    t.index ["parent_id"], name: "index_primary_nodes_on_parent_id"
    t.index ["sequence_id"], name: "index_primary_nodes_on_sequence_id"
  end

  create_table "regimen_items", id: :serial, force: :cascade do |t|
    t.bigint "time_offset"
    t.integer "regimen_id"
    t.integer "sequence_id"
    t.index ["regimen_id"], name: "index_regimen_items_on_regimen_id"
    t.index ["sequence_id"], name: "index_regimen_items_on_sequence_id"
  end

  create_table "regimens", id: :serial, force: :cascade do |t|
    t.string "color"
    t.string "name", limit: 280
    t.integer "device_id"
    t.index ["device_id"], name: "index_regimens_on_device_id"
  end

  create_table "saved_gardens", force: :cascade do |t|
    t.string "name", null: false
    t.bigint "device_id", null: false
    t.datetime "created_at", null: false
    t.datetime "updated_at", null: false
    t.index ["device_id"], name: "index_saved_gardens_on_device_id"
  end

  create_table "sensor_readings", force: :cascade do |t|
    t.bigint "device_id"
    t.float "x"
    t.float "y"
    t.float "z"
    t.integer "value"
    t.integer "pin"
    t.datetime "created_at", null: false
    t.datetime "updated_at", null: false
    t.integer "mode", default: 0
    t.index ["device_id"], name: "index_sensor_readings_on_device_id"
  end

  create_table "sensors", force: :cascade do |t|
    t.bigint "device_id"
    t.integer "pin"
    t.string "label"
    t.integer "mode"
    t.datetime "created_at", null: false
    t.datetime "updated_at", null: false
    t.index ["device_id"], name: "index_sensors_on_device_id"
  end

  create_table "sequences", id: :serial, force: :cascade do |t|
    t.integer "device_id"
    t.string "name", null: false
    t.string "color"
    t.string "kind", limit: 280, default: "sequence"
    t.datetime "updated_at"
    t.datetime "created_at"
    t.boolean "migrated_nodes", default: false
    t.index ["created_at"], name: "index_sequences_on_created_at"
    t.index ["device_id"], name: "index_sequences_on_device_id"
  end

  create_table "token_issuances", force: :cascade do |t|
    t.bigint "device_id", null: false
    t.integer "exp", null: false
    t.string "jti", limit: 45, null: false
    t.datetime "created_at", null: false
    t.datetime "updated_at", null: false
    t.index ["device_id"], name: "index_token_issuances_on_device_id"
    t.index ["exp"], name: "index_token_issuances_on_exp"
    t.index ["jti", "device_id"], name: "index_token_issuances_on_jti_and_device_id"
  end

  create_table "tools", id: :serial, force: :cascade do |t|
    t.string "name", limit: 280
    t.datetime "created_at", null: false
    t.datetime "updated_at", null: false
    t.integer "device_id"
    t.index ["device_id"], name: "index_tools_on_device_id"
  end

  create_table "users", id: :serial, force: :cascade do |t|
    t.integer "device_id"
    t.string "name"
    t.string "email", limit: 280, default: "", null: false
    t.string "encrypted_password", default: "", null: false
    t.integer "sign_in_count", default: 0, null: false
    t.datetime "current_sign_in_at"
    t.datetime "last_sign_in_at"
    t.string "current_sign_in_ip"
    t.string "last_sign_in_ip"
    t.datetime "created_at", null: false
    t.datetime "updated_at", null: false
    t.datetime "confirmed_at"
    t.string "confirmation_token"
    t.datetime "agreed_to_terms_at"
    t.datetime "confirmation_sent_at"
    t.string "unconfirmed_email"
    t.index ["agreed_to_terms_at"], name: "index_users_on_agreed_to_terms_at"
    t.index ["confirmation_token"], name: "index_users_on_confirmation_token"
    t.index ["device_id"], name: "index_users_on_device_id"
    t.index ["email"], name: "index_users_on_email", unique: true
  end

  create_table "web_app_configs", force: :cascade do |t|
    t.bigint "device_id"
    t.datetime "created_at", null: false
    t.datetime "updated_at", null: false
    t.boolean "confirm_step_deletion", default: false
    t.boolean "disable_animations", default: false
    t.boolean "disable_i18n", default: false
    t.boolean "display_trail", default: false
    t.boolean "dynamic_map", default: false
    t.boolean "encoder_figure", default: false
    t.boolean "hide_webcam_widget", default: false
    t.boolean "legend_menu_open", default: false
    t.boolean "map_xl", default: false
    t.boolean "raw_encoders", default: false
    t.boolean "scaled_encoders", default: false
    t.boolean "show_spread", default: false
    t.boolean "show_farmbot", default: true
    t.boolean "show_plants", default: true
    t.boolean "show_points", default: true
    t.boolean "x_axis_inverted", default: false
    t.boolean "y_axis_inverted", default: false
    t.boolean "z_axis_inverted", default: false
    t.integer "bot_origin_quadrant", default: 2
    t.integer "zoom_level", default: 1
    t.integer "success_log", default: 1
    t.integer "busy_log", default: 1
    t.integer "warn_log", default: 1
    t.integer "error_log", default: 1
    t.integer "info_log", default: 1
    t.integer "fun_log", default: 1
    t.integer "debug_log", default: 1
    t.boolean "stub_config", default: false
    t.boolean "show_first_party_farmware", default: false
    t.boolean "enable_browser_speak", default: false
    t.boolean "show_images", default: false
    t.string "photo_filter_begin"
    t.string "photo_filter_end"
    t.boolean "discard_unsaved", default: false
    t.boolean "xy_swap", default: false
    t.boolean "home_button_homing", default: false
    t.index ["device_id"], name: "index_web_app_configs_on_device_id"
  end

  create_table "webcam_feeds", force: :cascade do |t|
    t.bigint "device_id"
    t.string "url"
    t.datetime "created_at", null: false
    t.datetime "updated_at", null: false
    t.string "name", limit: 80, default: "Webcam Feed"
    t.index ["device_id"], name: "index_webcam_feeds_on_device_id"
  end

  add_foreign_key "device_configs", "devices"
  add_foreign_key "edge_nodes", "sequences"
  add_foreign_key "farmware_installations", "devices"
  add_foreign_key "log_dispatches", "devices"
  add_foreign_key "log_dispatches", "logs"
  add_foreign_key "peripherals", "devices"
  add_foreign_key "pin_bindings", "devices"
  add_foreign_key "pin_bindings", "sequences"
  add_foreign_key "points", "devices"
  add_foreign_key "points", "tools"
  add_foreign_key "primary_nodes", "sequences"
  add_foreign_key "sensor_readings", "devices"
  add_foreign_key "sensors", "devices"
  add_foreign_key "token_issuances", "devices"

<<<<<<< HEAD
=======
  create_view "in_use_tools",  sql_definition: <<-SQL
      SELECT tools.id AS tool_id,
      tools.name AS tool_name,
      sequences.name AS sequence_name,
      sequences.id AS sequence_id,
      sequences.device_id
     FROM ((edge_nodes
       JOIN sequences ON ((edge_nodes.sequence_id = sequences.id)))
       JOIN tools ON (((edge_nodes.value)::integer = tools.id)))
    WHERE ((edge_nodes.kind)::text = 'tool_id'::text);
  SQL

  create_view "sequence_usage_reports",  sql_definition: <<-SQL
      SELECT sequences.id AS sequence_id,
      ( SELECT count(*) AS count
             FROM edge_nodes
            WHERE (((edge_nodes.kind)::text = 'sequence_id'::text) AND ((edge_nodes.value)::integer = sequences.id))) AS edge_node_count,
      ( SELECT count(*) AS count
             FROM farm_events
            WHERE ((farm_events.executable_id = sequences.id) AND ((farm_events.executable_type)::text = 'Sequence'::text))) AS farm_event_count,
      ( SELECT count(*) AS count
             FROM regimen_items
            WHERE (regimen_items.sequence_id = sequences.id)) AS regimen_items_count
     FROM sequences;
  SQL

>>>>>>> af26f192
  create_view "in_use_points",  sql_definition: <<-SQL
      SELECT points.x,
      points.y,
      points.z,
      (edge_nodes.value)::integer AS point_id,
      points.pointer_type,
      points.name AS pointer_name,
      sequences.id AS sequence_id,
      sequences.name AS sequence_name,
      edge_nodes.id AS edge_node_id
     FROM ((edge_nodes
       JOIN sequences ON ((edge_nodes.sequence_id = sequences.id)))
       JOIN points ON (((edge_nodes.value)::integer = points.id)))
    WHERE ((edge_nodes.kind)::text = 'pointer_id'::text);
  SQL

<<<<<<< HEAD
  create_view "in_use_tools",  sql_definition: <<-SQL
      SELECT tools.id AS tool_id,
      tools.name AS tool_name,
      sequences.name AS sequence_name,
      sequences.id AS sequence_id,
      sequences.device_id
     FROM ((edge_nodes
       JOIN sequences ON ((edge_nodes.sequence_id = sequences.id)))
       JOIN tools ON (((edge_nodes.value)::integer = tools.id)))
    WHERE ((edge_nodes.kind)::text = 'tool_id'::text);
  SQL

  create_view "sequence_usage_reports",  sql_definition: <<-SQL
      SELECT sequences.id AS sequence_id,
      ( SELECT count(*) AS count
             FROM edge_nodes
            WHERE (((edge_nodes.kind)::text = 'sequence_id'::text) AND ((edge_nodes.value)::integer = sequences.id))) AS edge_node_count,
      ( SELECT count(*) AS count
             FROM farm_events
            WHERE ((farm_events.executable_id = sequences.id) AND ((farm_events.executable_type)::text = 'Sequence'::text))) AS farm_event_count,
      ( SELECT count(*) AS count
             FROM regimen_items
            WHERE (regimen_items.sequence_id = sequences.id)) AS regimen_items_count
     FROM sequences;
  SQL

=======
>>>>>>> af26f192
end<|MERGE_RESOLUTION|>--- conflicted
+++ resolved
@@ -500,8 +500,6 @@
   add_foreign_key "sensors", "devices"
   add_foreign_key "token_issuances", "devices"
 
-<<<<<<< HEAD
-=======
   create_view "in_use_tools",  sql_definition: <<-SQL
       SELECT tools.id AS tool_id,
       tools.name AS tool_name,
@@ -528,50 +526,21 @@
      FROM sequences;
   SQL
 
->>>>>>> af26f192
   create_view "in_use_points",  sql_definition: <<-SQL
       SELECT points.x,
       points.y,
       points.z,
+      sequences.id AS sequence_id,
+      edge_nodes.id AS edge_node_id,
+      points.device_id,
       (edge_nodes.value)::integer AS point_id,
       points.pointer_type,
       points.name AS pointer_name,
-      sequences.id AS sequence_id,
-      sequences.name AS sequence_name,
-      edge_nodes.id AS edge_node_id
+      sequences.name AS sequence_name
      FROM ((edge_nodes
        JOIN sequences ON ((edge_nodes.sequence_id = sequences.id)))
        JOIN points ON (((edge_nodes.value)::integer = points.id)))
     WHERE ((edge_nodes.kind)::text = 'pointer_id'::text);
   SQL
 
-<<<<<<< HEAD
-  create_view "in_use_tools",  sql_definition: <<-SQL
-      SELECT tools.id AS tool_id,
-      tools.name AS tool_name,
-      sequences.name AS sequence_name,
-      sequences.id AS sequence_id,
-      sequences.device_id
-     FROM ((edge_nodes
-       JOIN sequences ON ((edge_nodes.sequence_id = sequences.id)))
-       JOIN tools ON (((edge_nodes.value)::integer = tools.id)))
-    WHERE ((edge_nodes.kind)::text = 'tool_id'::text);
-  SQL
-
-  create_view "sequence_usage_reports",  sql_definition: <<-SQL
-      SELECT sequences.id AS sequence_id,
-      ( SELECT count(*) AS count
-             FROM edge_nodes
-            WHERE (((edge_nodes.kind)::text = 'sequence_id'::text) AND ((edge_nodes.value)::integer = sequences.id))) AS edge_node_count,
-      ( SELECT count(*) AS count
-             FROM farm_events
-            WHERE ((farm_events.executable_id = sequences.id) AND ((farm_events.executable_type)::text = 'Sequence'::text))) AS farm_event_count,
-      ( SELECT count(*) AS count
-             FROM regimen_items
-            WHERE (regimen_items.sequence_id = sequences.id)) AS regimen_items_count
-     FROM sequences;
-  SQL
-
-=======
->>>>>>> af26f192
 end