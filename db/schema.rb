# This file is auto-generated from the current state of the database. Instead
# of editing this file, please use the migrations feature of Active Record to
# incrementally modify your database, and then regenerate this schema definition.
#
# Note that this schema.rb definition is the authoritative source for your
# database schema. If you need to create the application database on another
# system, you should be using db:schema:load, not running all the migrations
# from scratch. The latter is a flawed and unsustainable approach (the more migrations
# you'll amass, the slower it'll run and the greater likelihood for issues).
#
# It's strongly recommended that you check this file into your version control system.

ActiveRecord::Schema.define(version: 20180423202520) do

  # These are extensions that must be enabled in order to support this database
  enable_extension "plpgsql"
  enable_extension "hstore"

  create_table "delayed_jobs", id: :serial, force: :cascade do |t|
    t.integer "priority", default: 0, null: false
    t.integer "attempts", default: 0, null: false
    t.text "handler", null: false
    t.text "last_error"
    t.datetime "run_at"
    t.datetime "locked_at"
    t.datetime "failed_at"
    t.string "locked_by"
    t.string "queue"
    t.datetime "created_at"
    t.datetime "updated_at"
    t.index ["priority", "run_at"], name: "delayed_jobs_priority"
  end

  create_table "device_configs", force: :cascade do |t|
    t.bigint "device_id"
    t.string "key", limit: 100
    t.string "value", limit: 300
    t.datetime "created_at", null: false
    t.datetime "updated_at", null: false
    t.index ["device_id"], name: "index_device_configs_on_device_id"
  end

  create_table "devices", id: :serial, force: :cascade do |t|
    t.string "name", default: "Farmbot"
    t.integer "max_log_count", default: 100
    t.integer "max_images_count", default: 100
    t.string "timezone", limit: 280
    t.datetime "last_saw_api"
    t.datetime "last_saw_mq"
    t.string "fbos_version", limit: 15
    t.index ["timezone"], name: "index_devices_on_timezone"
  end

  create_table "edge_nodes", force: :cascade do |t|
    t.datetime "created_at", null: false
    t.datetime "updated_at", null: false
    t.bigint "sequence_id", null: false
    t.bigint "primary_node_id", null: false
    t.string "kind", limit: 50
    t.string "value", limit: 300
    t.index ["kind", "value"], name: "index_edge_nodes_on_kind_and_value"
    t.index ["primary_node_id"], name: "index_edge_nodes_on_primary_node_id"
    t.index ["sequence_id"], name: "index_edge_nodes_on_sequence_id"
  end

  create_table "farm_events", id: :serial, force: :cascade do |t|
    t.integer "device_id"
    t.datetime "start_time"
    t.datetime "end_time"
    t.integer "repeat"
    t.string "time_unit"
    t.string "executable_type", limit: 280
    t.integer "executable_id"
    t.index ["device_id"], name: "index_farm_events_on_device_id"
    t.index ["end_time"], name: "index_farm_events_on_end_time"
    t.index ["executable_type", "executable_id"], name: "index_farm_events_on_executable_type_and_executable_id"
  end

  create_table "farmware_installations", force: :cascade do |t|
    t.bigint "device_id"
    t.string "url"
    t.datetime "created_at", null: false
    t.datetime "updated_at", null: false
    t.index ["device_id"], name: "index_farmware_installations_on_device_id"
  end

  create_table "fbos_configs", force: :cascade do |t|
    t.bigint "device_id"
    t.datetime "created_at", null: false
    t.datetime "updated_at", null: false
    t.boolean "auto_sync", default: false
    t.boolean "beta_opt_in", default: false
    t.boolean "disable_factory_reset", default: false
    t.boolean "firmware_input_log", default: false
    t.boolean "firmware_output_log", default: false
    t.boolean "sequence_body_log", default: false
    t.boolean "sequence_complete_log", default: false
    t.boolean "sequence_init_log", default: false
    t.integer "network_not_found_timer"
    t.string "firmware_hardware", default: "arduino"
    t.boolean "api_migrated", default: false
    t.boolean "os_auto_update", default: true
    t.boolean "arduino_debug_messages", default: false
    t.index ["device_id"], name: "index_fbos_configs_on_device_id"
  end

  create_table "firmware_configs", force: :cascade do |t|
    t.bigint "device_id"
    t.datetime "created_at", null: false
    t.datetime "updated_at", null: false
    t.integer "encoder_enabled_x", default: 0
    t.integer "encoder_enabled_y", default: 0
    t.integer "encoder_enabled_z", default: 0
    t.integer "encoder_invert_x", default: 0
    t.integer "encoder_invert_y", default: 0
    t.integer "encoder_invert_z", default: 0
    t.integer "encoder_missed_steps_decay_x", default: 5
    t.integer "encoder_missed_steps_decay_y", default: 5
    t.integer "encoder_missed_steps_decay_z", default: 5
    t.integer "encoder_missed_steps_max_x", default: 5
    t.integer "encoder_missed_steps_max_y", default: 5
    t.integer "encoder_missed_steps_max_z", default: 5
    t.integer "encoder_scaling_x", default: 5556
    t.integer "encoder_scaling_y", default: 5556
    t.integer "encoder_scaling_z", default: 5556
    t.integer "encoder_type_x", default: 0
    t.integer "encoder_type_y", default: 0
    t.integer "encoder_type_z", default: 0
    t.integer "encoder_use_for_pos_x", default: 0
    t.integer "encoder_use_for_pos_y", default: 0
    t.integer "encoder_use_for_pos_z", default: 0
    t.integer "movement_axis_nr_steps_x", default: 0
    t.integer "movement_axis_nr_steps_y", default: 0
    t.integer "movement_axis_nr_steps_z", default: 0
    t.integer "movement_enable_endpoints_x", default: 0
    t.integer "movement_enable_endpoints_y", default: 0
    t.integer "movement_enable_endpoints_z", default: 0
    t.integer "movement_home_at_boot_x", default: 0
    t.integer "movement_home_at_boot_y", default: 0
    t.integer "movement_home_at_boot_z", default: 0
    t.integer "movement_home_spd_x", default: 50
    t.integer "movement_home_spd_y", default: 50
    t.integer "movement_home_spd_z", default: 50
    t.integer "movement_home_up_x", default: 0
    t.integer "movement_home_up_y", default: 0
    t.integer "movement_home_up_z", default: 1
    t.integer "movement_invert_endpoints_x", default: 0
    t.integer "movement_invert_endpoints_y", default: 0
    t.integer "movement_invert_endpoints_z", default: 0
    t.integer "movement_invert_motor_x", default: 0
    t.integer "movement_invert_motor_y", default: 0
    t.integer "movement_invert_motor_z", default: 0
    t.integer "movement_keep_active_x", default: 0
    t.integer "movement_keep_active_y", default: 0
    t.integer "movement_keep_active_z", default: 1
    t.integer "movement_max_spd_x", default: 400
    t.integer "movement_max_spd_y", default: 400
    t.integer "movement_max_spd_z", default: 400
    t.integer "movement_min_spd_x", default: 50
    t.integer "movement_min_spd_y", default: 50
    t.integer "movement_min_spd_z", default: 50
    t.integer "movement_secondary_motor_invert_x", default: 1
    t.integer "movement_secondary_motor_x", default: 1
    t.integer "movement_step_per_mm_x", default: 5
    t.integer "movement_step_per_mm_y", default: 5
    t.integer "movement_step_per_mm_z", default: 25
    t.integer "movement_steps_acc_dec_x", default: 300
    t.integer "movement_steps_acc_dec_y", default: 300
    t.integer "movement_steps_acc_dec_z", default: 300
    t.integer "movement_stop_at_home_x", default: 0
    t.integer "movement_stop_at_home_y", default: 0
    t.integer "movement_stop_at_home_z", default: 0
    t.integer "movement_stop_at_max_x", default: 0
    t.integer "movement_stop_at_max_y", default: 0
    t.integer "movement_stop_at_max_z", default: 0
    t.integer "movement_timeout_x", default: 120
    t.integer "movement_timeout_y", default: 120
    t.integer "movement_timeout_z", default: 120
    t.integer "param_config_ok", default: 0
    t.integer "param_e_stop_on_mov_err", default: 0
    t.integer "param_mov_nr_retry", default: 3
    t.integer "param_test", default: 0
    t.integer "param_use_eeprom", default: 1
    t.integer "param_version", default: 1
    t.integer "pin_guard_1_active_state", default: 1
    t.integer "pin_guard_1_pin_nr", default: 0
    t.integer "pin_guard_1_time_out", default: 60
    t.integer "pin_guard_2_active_state", default: 1
    t.integer "pin_guard_2_pin_nr", default: 0
    t.integer "pin_guard_2_time_out", default: 60
    t.integer "pin_guard_3_active_state", default: 1
    t.integer "pin_guard_3_pin_nr", default: 0
    t.integer "pin_guard_3_time_out", default: 60
    t.integer "pin_guard_4_active_state", default: 1
    t.integer "pin_guard_4_pin_nr", default: 0
    t.integer "pin_guard_4_time_out", default: 60
    t.integer "pin_guard_5_active_state", default: 1
    t.integer "pin_guard_5_pin_nr", default: 0
    t.integer "pin_guard_5_time_out", default: 60
    t.boolean "api_migrated", default: false
    t.index ["device_id"], name: "index_firmware_configs_on_device_id"
  end

  create_table "global_configs", force: :cascade do |t|
    t.string "key"
    t.text "value"
    t.datetime "created_at", null: false
    t.datetime "updated_at", null: false
    t.index ["key"], name: "index_global_configs_on_key"
  end

  create_table "images", id: :serial, force: :cascade do |t|
    t.integer "device_id"
    t.text "meta"
    t.datetime "attachment_processed_at"
    t.datetime "created_at", null: false
    t.datetime "updated_at", null: false
    t.string "attachment_file_name"
    t.string "attachment_content_type"
    t.integer "attachment_file_size"
    t.datetime "attachment_updated_at"
    t.index ["device_id"], name: "index_images_on_device_id"
  end

  create_table "legacy_generic_pointers", id: :serial, force: :cascade do |t|
  end

  create_table "legacy_plants", id: :serial, force: :cascade do |t|
    t.string "openfarm_slug", limit: 280, default: "50", null: false
    t.datetime "created_at"
    t.datetime "planted_at"
    t.string "plant_stage", limit: 10, default: "planned"
    t.index ["created_at"], name: "index_legacy_plants_on_created_at"
  end

  create_table "legacy_tool_slots", id: :serial, force: :cascade do |t|
    t.datetime "created_at", null: false
    t.datetime "updated_at", null: false
    t.integer "tool_id"
    t.integer "pullout_direction", default: 0
    t.index ["tool_id"], name: "index_legacy_tool_slots_on_tool_id"
  end

  create_table "log_dispatches", force: :cascade do |t|
    t.bigint "device_id"
    t.bigint "log_id"
    t.datetime "sent_at"
    t.datetime "created_at", null: false
    t.datetime "updated_at", null: false
    t.index ["device_id"], name: "index_log_dispatches_on_device_id"
    t.index ["log_id"], name: "index_log_dispatches_on_log_id"
    t.index ["sent_at"], name: "index_log_dispatches_on_sent_at"
  end

  create_table "logs", id: :serial, force: :cascade do |t|
    t.text "message"
    t.text "meta"
    t.string "channels", limit: 280
    t.integer "device_id"
    t.datetime "created_at", null: false
    t.datetime "updated_at", null: false
    t.string "type", limit: 10, default: "info"
    t.integer "major_version"
    t.integer "minor_version"
    t.integer "verbosity", default: 1
    t.integer "x"
    t.integer "y"
    t.integer "z"
    t.index ["created_at"], name: "index_logs_on_created_at"
    t.index ["device_id"], name: "index_logs_on_device_id"
    t.index ["type"], name: "index_logs_on_type"
    t.index ["verbosity"], name: "index_logs_on_verbosity"
  end

  create_table "peripherals", id: :serial, force: :cascade do |t|
    t.integer "device_id"
    t.integer "pin"
    t.string "label", limit: 280
    t.datetime "created_at", null: false
    t.datetime "updated_at", null: false
    t.integer "mode", default: 0
    t.index ["device_id"], name: "index_peripherals_on_device_id"
    t.index ["mode"], name: "index_peripherals_on_mode"
  end

  create_table "pin_bindings", force: :cascade do |t|
    t.bigint "device_id"
    t.integer "pin_num"
    t.bigint "sequence_id"
    t.datetime "created_at", null: false
    t.datetime "updated_at", null: false
    t.index ["device_id"], name: "index_pin_bindings_on_device_id"
    t.index ["sequence_id"], name: "index_pin_bindings_on_sequence_id"
  end

  create_table "plant_templates", force: :cascade do |t|
    t.bigint "saved_garden_id", null: false
    t.bigint "device_id", null: false
    t.float "radius", default: 25.0, null: false
    t.float "x", null: false
    t.float "y", null: false
    t.float "z", default: 0.0, null: false
    t.string "name", default: "untitled", null: false
    t.string "openfarm_slug", limit: 280, default: "null", null: false
    t.index ["device_id"], name: "index_plant_templates_on_device_id"
    t.index ["saved_garden_id"], name: "index_plant_templates_on_saved_garden_id"
  end

  create_table "points", id: :serial, force: :cascade do |t|
    t.float "radius", default: 25.0, null: false
    t.float "x", null: false
    t.float "y", null: false
    t.float "z", default: 0.0, null: false
    t.integer "device_id", null: false
    t.hstore "meta"
    t.datetime "created_at", null: false
    t.datetime "updated_at", null: false
    t.string "name", default: "untitled", null: false
    t.string "pointer_type", limit: 280, null: false
    t.integer "pointer_id", null: false
    t.datetime "archived_at"
    t.datetime "planted_at"
    t.string "openfarm_slug", limit: 280, default: "50", null: false
    t.string "plant_stage", limit: 10, default: "planned"
    t.integer "tool_id"
    t.integer "pullout_direction", default: 0
    t.datetime "migrated_at"
    t.datetime "discarded_at"
    t.index ["device_id"], name: "index_points_on_device_id"
    t.index ["discarded_at"], name: "index_points_on_discarded_at"
    t.index ["meta"], name: "index_points_on_meta", using: :gin
    t.index ["pointer_type", "pointer_id"], name: "index_points_on_pointer_type_and_pointer_id"
    t.index ["tool_id"], name: "index_points_on_tool_id"
  end

  create_table "primary_nodes", force: :cascade do |t|
    t.datetime "created_at", null: false
    t.datetime "updated_at", null: false
    t.bigint "sequence_id", null: false
    t.string "kind", limit: 50
    t.bigint "child_id"
    t.bigint "parent_id"
    t.string "parent_arg_name", limit: 50
    t.bigint "next_id"
    t.bigint "body_id"
    t.string "comment", limit: 80
    t.index ["body_id"], name: "index_primary_nodes_on_body_id"
    t.index ["child_id"], name: "index_primary_nodes_on_child_id"
    t.index ["next_id"], name: "index_primary_nodes_on_next_id"
    t.index ["parent_id"], name: "index_primary_nodes_on_parent_id"
    t.index ["sequence_id"], name: "index_primary_nodes_on_sequence_id"
  end

  create_table "regimen_items", id: :serial, force: :cascade do |t|
    t.bigint "time_offset"
    t.integer "regimen_id"
    t.integer "sequence_id"
    t.index ["regimen_id"], name: "index_regimen_items_on_regimen_id"
    t.index ["sequence_id"], name: "index_regimen_items_on_sequence_id"
  end

  create_table "regimens", id: :serial, force: :cascade do |t|
    t.string "color"
    t.string "name", limit: 280
    t.integer "device_id"
    t.index ["device_id"], name: "index_regimens_on_device_id"
  end

  create_table "saved_gardens", force: :cascade do |t|
    t.string "name", null: false
    t.bigint "device_id", null: false
    t.datetime "created_at", null: false
    t.datetime "updated_at", null: false
    t.index ["device_id"], name: "index_saved_gardens_on_device_id"
  end

  create_table "sensor_readings", force: :cascade do |t|
    t.bigint "device_id"
    t.float "x"
    t.float "y"
    t.float "z"
    t.integer "value"
    t.integer "pin"
    t.datetime "created_at", null: false
    t.datetime "updated_at", null: false
    t.integer "mode", default: 0
    t.index ["device_id"], name: "index_sensor_readings_on_device_id"
  end

  create_table "sensors", force: :cascade do |t|
    t.bigint "device_id"
    t.integer "pin"
    t.string "label"
    t.integer "mode"
    t.datetime "created_at", null: false
    t.datetime "updated_at", null: false
    t.index ["device_id"], name: "index_sensors_on_device_id"
  end

  create_table "sequences", id: :serial, force: :cascade do |t|
    t.integer "device_id"
    t.string "name", null: false
    t.string "color"
    t.string "kind", limit: 280, default: "sequence"
    t.datetime "updated_at"
    t.datetime "created_at"
    t.boolean "migrated_nodes", default: false
    t.index ["created_at"], name: "index_sequences_on_created_at"
    t.index ["device_id"], name: "index_sequences_on_device_id"
  end

  create_table "token_issuances", force: :cascade do |t|
    t.bigint "device_id", null: false
    t.integer "exp", null: false
    t.string "jti", limit: 45, null: false
    t.datetime "created_at", null: false
    t.datetime "updated_at", null: false
    t.index ["device_id"], name: "index_token_issuances_on_device_id"
    t.index ["exp"], name: "index_token_issuances_on_exp"
    t.index ["jti", "device_id"], name: "index_token_issuances_on_jti_and_device_id"
  end

  create_table "tools", id: :serial, force: :cascade do |t|
    t.string "name", limit: 280
    t.datetime "created_at", null: false
    t.datetime "updated_at", null: false
    t.integer "device_id"
    t.index ["device_id"], name: "index_tools_on_device_id"
  end

  create_table "users", id: :serial, force: :cascade do |t|
    t.integer "device_id"
    t.string "name"
    t.string "email", limit: 280, default: "", null: false
    t.string "encrypted_password", default: "", null: false
    t.integer "sign_in_count", default: 0, null: false
    t.datetime "current_sign_in_at"
    t.datetime "last_sign_in_at"
    t.string "current_sign_in_ip"
    t.string "last_sign_in_ip"
    t.datetime "created_at", null: false
    t.datetime "updated_at", null: false
    t.datetime "confirmed_at"
    t.string "confirmation_token"
    t.datetime "agreed_to_terms_at"
    t.datetime "confirmation_sent_at"
    t.string "unconfirmed_email"
    t.index ["agreed_to_terms_at"], name: "index_users_on_agreed_to_terms_at"
    t.index ["confirmation_token"], name: "index_users_on_confirmation_token"
    t.index ["device_id"], name: "index_users_on_device_id"
    t.index ["email"], name: "index_users_on_email", unique: true
  end

  create_table "web_app_configs", force: :cascade do |t|
    t.bigint "device_id"
    t.datetime "created_at", null: false
    t.datetime "updated_at", null: false
    t.boolean "confirm_step_deletion", default: false
    t.boolean "disable_animations", default: false
    t.boolean "disable_i18n", default: false
    t.boolean "display_trail", default: false
    t.boolean "dynamic_map", default: false
    t.boolean "encoder_figure", default: false
    t.boolean "hide_webcam_widget", default: false
    t.boolean "legend_menu_open", default: false
    t.boolean "map_xl", default: false
    t.boolean "raw_encoders", default: false
    t.boolean "scaled_encoders", default: false
    t.boolean "show_spread", default: false
    t.boolean "show_farmbot", default: true
    t.boolean "show_plants", default: true
    t.boolean "show_points", default: true
    t.boolean "x_axis_inverted", default: false
    t.boolean "y_axis_inverted", default: false
    t.boolean "z_axis_inverted", default: false
    t.integer "bot_origin_quadrant", default: 2
    t.integer "zoom_level", default: 1
    t.integer "success_log", default: 1
    t.integer "busy_log", default: 1
    t.integer "warn_log", default: 1
    t.integer "error_log", default: 1
    t.integer "info_log", default: 1
    t.integer "fun_log", default: 1
    t.integer "debug_log", default: 1
    t.boolean "stub_config", default: false
    t.boolean "show_first_party_farmware", default: false
    t.boolean "enable_browser_speak", default: false
    t.boolean "show_images", default: false
    t.string "photo_filter_begin"
    t.string "photo_filter_end"
    t.boolean "discard_unsaved", default: false
    t.boolean "xy_swap", default: false
    t.index ["device_id"], name: "index_web_app_configs_on_device_id"
  end

  create_table "webcam_feeds", force: :cascade do |t|
    t.bigint "device_id"
    t.string "url"
    t.datetime "created_at", null: false
    t.datetime "updated_at", null: false
    t.string "name", limit: 80, default: "Webcam Feed"
    t.index ["device_id"], name: "index_webcam_feeds_on_device_id"
  end

  add_foreign_key "device_configs", "devices"
  add_foreign_key "edge_nodes", "sequences"
  add_foreign_key "farmware_installations", "devices"
  add_foreign_key "legacy_tool_slots", "tools"
  add_foreign_key "log_dispatches", "devices"
  add_foreign_key "log_dispatches", "logs"
  add_foreign_key "peripherals", "devices"
  add_foreign_key "pin_bindings", "devices"
  add_foreign_key "pin_bindings", "sequences"
  add_foreign_key "points", "devices"
  add_foreign_key "points", "tools"
  add_foreign_key "primary_nodes", "sequences"
  add_foreign_key "sensor_readings", "devices"
  add_foreign_key "sensors", "devices"
  add_foreign_key "token_issuances", "devices"

  create_view "in_use_tools",  sql_definition: <<-SQL
      SELECT tools.id AS tool_id,
      tools.name AS tool_name,
      sequences.name AS sequence_name,
      sequences.id AS sequence_id,
      sequences.device_id
     FROM ((edge_nodes
       JOIN sequences ON ((edge_nodes.sequence_id = sequences.id)))
       JOIN tools ON (((edge_nodes.value)::integer = tools.id)))
    WHERE ((edge_nodes.kind)::text = 'tool_id'::text);
  SQL

<<<<<<< HEAD
  create_view "sequence_usage_reports",  sql_definition: <<-SQL
      SELECT sequences.id AS sequence_id,
      ( SELECT count(*) AS count
             FROM edge_nodes
            WHERE ((edge_nodes.sequence_id = sequences.id) AND ((edge_nodes.kind)::text = 'sequence_id'::text) AND ((edge_nodes.value)::text = (sequences.id)::text))) AS edge_node_count,
      ( SELECT count(*) AS count
             FROM farm_events
            WHERE ((farm_events.executable_id = sequences.id) AND ((farm_events.executable_type)::text = 'Sequence'::text))) AS farm_event_count,
      ( SELECT count(*) AS count
             FROM regimen_items
            WHERE (regimen_items.sequence_id = sequences.id)) AS regimen_items_count
     FROM sequences;
  SQL

=======
>>>>>>> ca7453e4
  create_view "in_use_points",  sql_definition: <<-SQL
      SELECT points.x,
      points.y,
      points.z,
      sequences.id AS sequence_id,
      edge_nodes.id AS edge_node_id,
      points.device_id,
      (edge_nodes.value)::integer AS point_id,
      points.pointer_type,
      points.name AS pointer_name,
      sequences.name AS sequence_name
     FROM ((edge_nodes
       JOIN sequences ON ((edge_nodes.sequence_id = sequences.id)))
       JOIN points ON (((edge_nodes.value)::integer = points.id)))
    WHERE ((edge_nodes.kind)::text = 'pointer_id'::text);
  SQL

  create_view "sequence_usage_reports",  sql_definition: <<-SQL
      SELECT sequences.id AS sequence_id,
      ( SELECT count(*) AS count
             FROM edge_nodes
            WHERE (((edge_nodes.kind)::text = 'sequence_id'::text) AND ((edge_nodes.value)::integer = sequences.id))) AS edge_node_count,
      ( SELECT count(*) AS count
             FROM farm_events
            WHERE ((farm_events.executable_id = sequences.id) AND ((farm_events.executable_type)::text = 'Sequence'::text))) AS farm_event_count,
      ( SELECT count(*) AS count
             FROM regimen_items
            WHERE (regimen_items.sequence_id = sequences.id)) AS regimen_items_count
     FROM sequences;
  SQL

end<|MERGE_RESOLUTION|>--- conflicted
+++ resolved
@@ -530,12 +530,11 @@
     WHERE ((edge_nodes.kind)::text = 'tool_id'::text);
   SQL
 
-<<<<<<< HEAD
   create_view "sequence_usage_reports",  sql_definition: <<-SQL
       SELECT sequences.id AS sequence_id,
       ( SELECT count(*) AS count
              FROM edge_nodes
-            WHERE ((edge_nodes.sequence_id = sequences.id) AND ((edge_nodes.kind)::text = 'sequence_id'::text) AND ((edge_nodes.value)::text = (sequences.id)::text))) AS edge_node_count,
+            WHERE (((edge_nodes.kind)::text = 'sequence_id'::text) AND ((edge_nodes.value)::integer = sequences.id))) AS edge_node_count,
       ( SELECT count(*) AS count
              FROM farm_events
             WHERE ((farm_events.executable_id = sequences.id) AND ((farm_events.executable_type)::text = 'Sequence'::text))) AS farm_event_count,
@@ -545,8 +544,6 @@
      FROM sequences;
   SQL
 
-=======
->>>>>>> ca7453e4
   create_view "in_use_points",  sql_definition: <<-SQL
       SELECT points.x,
       points.y,
@@ -564,18 +561,4 @@
     WHERE ((edge_nodes.kind)::text = 'pointer_id'::text);
   SQL
 
-  create_view "sequence_usage_reports",  sql_definition: <<-SQL
-      SELECT sequences.id AS sequence_id,
-      ( SELECT count(*) AS count
-             FROM edge_nodes
-            WHERE (((edge_nodes.kind)::text = 'sequence_id'::text) AND ((edge_nodes.value)::integer = sequences.id))) AS edge_node_count,
-      ( SELECT count(*) AS count
-             FROM farm_events
-            WHERE ((farm_events.executable_id = sequences.id) AND ((farm_events.executable_type)::text = 'Sequence'::text))) AS farm_event_count,
-      ( SELECT count(*) AS count
-             FROM regimen_items
-            WHERE (regimen_items.sequence_id = sequences.id)) AS regimen_items_count
-     FROM sequences;
-  SQL
-
 end