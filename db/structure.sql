SET statement_timeout = 0;
SET lock_timeout = 0;
SET idle_in_transaction_session_timeout = 0;
SET client_encoding = 'UTF8';
SET standard_conforming_strings = on;
SELECT pg_catalog.set_config('search_path', '', false);
SET check_function_bodies = false;
SET xmloption = content;
SET client_min_messages = warning;
SET row_security = off;

--
-- Name: hstore; Type: EXTENSION; Schema: -; Owner: -
--

CREATE EXTENSION IF NOT EXISTS hstore WITH SCHEMA public;


--
-- Name: EXTENSION hstore; Type: COMMENT; Schema: -; Owner: -
--

COMMENT ON EXTENSION hstore IS 'data type for storing sets of (key, value) pairs';


--
-- Name: special_action; Type: TYPE; Schema: public; Owner: -
--

CREATE TYPE public.special_action AS ENUM (
    'dump_info',
    'emergency_lock',
    'emergency_unlock',
    'power_off',
    'read_status',
    'reboot',
    'sync',
    'take_photo'
);


SET default_tablespace = '';

--
-- Name: active_storage_attachments; Type: TABLE; Schema: public; Owner: -
--

CREATE TABLE public.active_storage_attachments (
    id bigint NOT NULL,
    name character varying NOT NULL,
    record_type character varying NOT NULL,
    record_id bigint NOT NULL,
    blob_id bigint NOT NULL,
    created_at timestamp without time zone NOT NULL
);


--
-- Name: active_storage_attachments_id_seq; Type: SEQUENCE; Schema: public; Owner: -
--

CREATE SEQUENCE public.active_storage_attachments_id_seq
    START WITH 1
    INCREMENT BY 1
    NO MINVALUE
    NO MAXVALUE
    CACHE 1;


--
-- Name: active_storage_attachments_id_seq; Type: SEQUENCE OWNED BY; Schema: public; Owner: -
--

ALTER SEQUENCE public.active_storage_attachments_id_seq OWNED BY public.active_storage_attachments.id;


--
-- Name: active_storage_blobs; Type: TABLE; Schema: public; Owner: -
--

CREATE TABLE public.active_storage_blobs (
    id bigint NOT NULL,
    key character varying NOT NULL,
    filename character varying NOT NULL,
    content_type character varying,
    metadata text,
    byte_size bigint NOT NULL,
    checksum character varying NOT NULL,
    created_at timestamp without time zone NOT NULL
);


--
-- Name: active_storage_blobs_id_seq; Type: SEQUENCE; Schema: public; Owner: -
--

CREATE SEQUENCE public.active_storage_blobs_id_seq
    START WITH 1
    INCREMENT BY 1
    NO MINVALUE
    NO MAXVALUE
    CACHE 1;


--
-- Name: active_storage_blobs_id_seq; Type: SEQUENCE OWNED BY; Schema: public; Owner: -
--

ALTER SEQUENCE public.active_storage_blobs_id_seq OWNED BY public.active_storage_blobs.id;


--
-- Name: alerts; Type: TABLE; Schema: public; Owner: -
--

CREATE TABLE public.alerts (
    id bigint NOT NULL,
    problem_tag character varying NOT NULL,
    priority integer DEFAULT 100 NOT NULL,
    slug character varying NOT NULL,
    device_id bigint NOT NULL,
    created_at timestamp without time zone NOT NULL,
    updated_at timestamp without time zone NOT NULL
);


--
-- Name: alerts_id_seq; Type: SEQUENCE; Schema: public; Owner: -
--

CREATE SEQUENCE public.alerts_id_seq
    START WITH 1
    INCREMENT BY 1
    NO MINVALUE
    NO MAXVALUE
    CACHE 1;


--
-- Name: alerts_id_seq; Type: SEQUENCE OWNED BY; Schema: public; Owner: -
--

ALTER SEQUENCE public.alerts_id_seq OWNED BY public.alerts.id;


--
-- Name: ar_internal_metadata; Type: TABLE; Schema: public; Owner: -
--

CREATE TABLE public.ar_internal_metadata (
    key character varying NOT NULL,
    value character varying,
    created_at timestamp without time zone NOT NULL,
    updated_at timestamp without time zone NOT NULL
);


--
-- Name: arg_names; Type: TABLE; Schema: public; Owner: -
--

CREATE TABLE public.arg_names (
    id bigint NOT NULL,
    value character varying NOT NULL
);


--
-- Name: arg_names_id_seq; Type: SEQUENCE; Schema: public; Owner: -
--

CREATE SEQUENCE public.arg_names_id_seq
    START WITH 1
    INCREMENT BY 1
    NO MINVALUE
    NO MAXVALUE
    CACHE 1;


--
-- Name: arg_names_id_seq; Type: SEQUENCE OWNED BY; Schema: public; Owner: -
--

ALTER SEQUENCE public.arg_names_id_seq OWNED BY public.arg_names.id;


--
-- Name: arg_sets; Type: TABLE; Schema: public; Owner: -
--

CREATE TABLE public.arg_sets (
    id bigint NOT NULL,
    fragment_id bigint NOT NULL,
    node_id bigint NOT NULL
);


--
-- Name: arg_sets_id_seq; Type: SEQUENCE; Schema: public; Owner: -
--

CREATE SEQUENCE public.arg_sets_id_seq
    START WITH 1
    INCREMENT BY 1
    NO MINVALUE
    NO MAXVALUE
    CACHE 1;


--
-- Name: arg_sets_id_seq; Type: SEQUENCE OWNED BY; Schema: public; Owner: -
--

ALTER SEQUENCE public.arg_sets_id_seq OWNED BY public.arg_sets.id;


--
-- Name: delayed_jobs; Type: TABLE; Schema: public; Owner: -
--

CREATE TABLE public.delayed_jobs (
    id integer NOT NULL,
    priority integer DEFAULT 0 NOT NULL,
    attempts integer DEFAULT 0 NOT NULL,
    handler text NOT NULL,
    last_error text,
    run_at timestamp without time zone,
    locked_at timestamp without time zone,
    failed_at timestamp without time zone,
    locked_by character varying,
    queue character varying,
    created_at timestamp without time zone,
    updated_at timestamp without time zone
);


--
-- Name: delayed_jobs_id_seq; Type: SEQUENCE; Schema: public; Owner: -
--

CREATE SEQUENCE public.delayed_jobs_id_seq
    AS integer
    START WITH 1
    INCREMENT BY 1
    NO MINVALUE
    NO MAXVALUE
    CACHE 1;


--
-- Name: delayed_jobs_id_seq; Type: SEQUENCE OWNED BY; Schema: public; Owner: -
--

ALTER SEQUENCE public.delayed_jobs_id_seq OWNED BY public.delayed_jobs.id;


--
-- Name: devices; Type: TABLE; Schema: public; Owner: -
--

CREATE TABLE public.devices (
    id integer NOT NULL,
    name character varying DEFAULT 'FarmBot'::character varying,
    max_log_count integer DEFAULT 1000,
    max_images_count integer DEFAULT 100,
    timezone character varying(280),
    last_saw_api timestamp without time zone,
    last_saw_mq timestamp without time zone,
    fbos_version character varying(15),
    throttled_until timestamp without time zone,
    throttled_at timestamp without time zone,
    mounted_tool_id bigint,
    created_at timestamp without time zone,
    updated_at timestamp without time zone,
    serial_number character varying(32),
    mqtt_rate_limit_email_sent_at timestamp without time zone,
    last_ota timestamp without time zone,
    last_ota_checkup timestamp without time zone,
    ota_hour integer DEFAULT 3,
    needs_reset boolean DEFAULT false
);


--
-- Name: devices_id_seq; Type: SEQUENCE; Schema: public; Owner: -
--

CREATE SEQUENCE public.devices_id_seq
    AS integer
    START WITH 1
    INCREMENT BY 1
    NO MINVALUE
    NO MAXVALUE
    CACHE 1;


--
-- Name: devices_id_seq; Type: SEQUENCE OWNED BY; Schema: public; Owner: -
--

ALTER SEQUENCE public.devices_id_seq OWNED BY public.devices.id;


--
-- Name: diagnostic_dumps; Type: TABLE; Schema: public; Owner: -
--

CREATE TABLE public.diagnostic_dumps (
    id bigint NOT NULL,
    device_id bigint NOT NULL,
    ticket_identifier character varying NOT NULL,
    fbos_commit character varying NOT NULL,
    fbos_version character varying NOT NULL,
    firmware_commit character varying NOT NULL,
    firmware_state character varying NOT NULL,
    network_interface character varying NOT NULL,
    fbos_dmesg_dump text NOT NULL,
    created_at timestamp without time zone NOT NULL,
    updated_at timestamp without time zone NOT NULL,
    sync_status character varying(12),
    wifi_level character varying(12),
    soc_temp character varying(12),
    firmware_hardware character varying(12),
    firmware_version character varying(12)
);


--
-- Name: diagnostic_dumps_id_seq; Type: SEQUENCE; Schema: public; Owner: -
--

CREATE SEQUENCE public.diagnostic_dumps_id_seq
    START WITH 1
    INCREMENT BY 1
    NO MINVALUE
    NO MAXVALUE
    CACHE 1;


--
-- Name: diagnostic_dumps_id_seq; Type: SEQUENCE OWNED BY; Schema: public; Owner: -
--

ALTER SEQUENCE public.diagnostic_dumps_id_seq OWNED BY public.diagnostic_dumps.id;


--
-- Name: edge_nodes; Type: TABLE; Schema: public; Owner: -
--

CREATE TABLE public.edge_nodes (
    id bigint NOT NULL,
    created_at timestamp without time zone NOT NULL,
    updated_at timestamp without time zone NOT NULL,
    sequence_id bigint NOT NULL,
    primary_node_id bigint NOT NULL,
    kind character varying(50),
    value character varying(300)
);


--
-- Name: edge_nodes_id_seq; Type: SEQUENCE; Schema: public; Owner: -
--

CREATE SEQUENCE public.edge_nodes_id_seq
    START WITH 1
    INCREMENT BY 1
    NO MINVALUE
    NO MAXVALUE
    CACHE 1;


--
-- Name: edge_nodes_id_seq; Type: SEQUENCE OWNED BY; Schema: public; Owner: -
--

ALTER SEQUENCE public.edge_nodes_id_seq OWNED BY public.edge_nodes.id;


--
-- Name: farm_events; Type: TABLE; Schema: public; Owner: -
--

CREATE TABLE public.farm_events (
    id integer NOT NULL,
    device_id integer,
    start_time timestamp without time zone,
    end_time timestamp without time zone,
    repeat integer,
    time_unit character varying,
    executable_type character varying(280),
    executable_id integer,
    created_at timestamp without time zone,
    updated_at timestamp without time zone
);


--
-- Name: farm_events_id_seq; Type: SEQUENCE; Schema: public; Owner: -
--

CREATE SEQUENCE public.farm_events_id_seq
    AS integer
    START WITH 1
    INCREMENT BY 1
    NO MINVALUE
    NO MAXVALUE
    CACHE 1;


--
-- Name: farm_events_id_seq; Type: SEQUENCE OWNED BY; Schema: public; Owner: -
--

ALTER SEQUENCE public.farm_events_id_seq OWNED BY public.farm_events.id;


--
-- Name: farmware_envs; Type: TABLE; Schema: public; Owner: -
--

CREATE TABLE public.farmware_envs (
    id bigint NOT NULL,
    device_id bigint,
    key character varying(100),
    value character varying(300),
    created_at timestamp without time zone NOT NULL,
    updated_at timestamp without time zone NOT NULL
);


--
-- Name: farmware_envs_id_seq; Type: SEQUENCE; Schema: public; Owner: -
--

CREATE SEQUENCE public.farmware_envs_id_seq
    START WITH 1
    INCREMENT BY 1
    NO MINVALUE
    NO MAXVALUE
    CACHE 1;


--
-- Name: farmware_envs_id_seq; Type: SEQUENCE OWNED BY; Schema: public; Owner: -
--

ALTER SEQUENCE public.farmware_envs_id_seq OWNED BY public.farmware_envs.id;


--
-- Name: farmware_installations; Type: TABLE; Schema: public; Owner: -
--

CREATE TABLE public.farmware_installations (
    id bigint NOT NULL,
    device_id bigint,
    url character varying,
    created_at timestamp without time zone NOT NULL,
    updated_at timestamp without time zone NOT NULL,
    package character varying(80),
    package_error character varying
);


--
-- Name: farmware_installations_id_seq; Type: SEQUENCE; Schema: public; Owner: -
--

CREATE SEQUENCE public.farmware_installations_id_seq
    START WITH 1
    INCREMENT BY 1
    NO MINVALUE
    NO MAXVALUE
    CACHE 1;


--
-- Name: farmware_installations_id_seq; Type: SEQUENCE OWNED BY; Schema: public; Owner: -
--

ALTER SEQUENCE public.farmware_installations_id_seq OWNED BY public.farmware_installations.id;


--
-- Name: fbos_configs; Type: TABLE; Schema: public; Owner: -
--

CREATE TABLE public.fbos_configs (
    id bigint NOT NULL,
    device_id bigint,
    created_at timestamp without time zone NOT NULL,
    updated_at timestamp without time zone NOT NULL,
    auto_sync boolean DEFAULT true,
    beta_opt_in boolean DEFAULT false,
    disable_factory_reset boolean DEFAULT false,
    firmware_input_log boolean DEFAULT false,
    firmware_output_log boolean DEFAULT false,
    sequence_body_log boolean DEFAULT false,
    sequence_complete_log boolean DEFAULT false,
    sequence_init_log boolean DEFAULT false,
    network_not_found_timer integer,
    firmware_hardware character varying,
    api_migrated boolean DEFAULT true,
    os_auto_update boolean DEFAULT true,
    arduino_debug_messages boolean DEFAULT false,
    firmware_path character varying,
    firmware_debug_log boolean DEFAULT false,
    update_channel character varying(7) DEFAULT 'stable'::character varying,
    boot_sequence_id integer
);


--
-- Name: fbos_configs_id_seq; Type: SEQUENCE; Schema: public; Owner: -
--

CREATE SEQUENCE public.fbos_configs_id_seq
    START WITH 1
    INCREMENT BY 1
    NO MINVALUE
    NO MAXVALUE
    CACHE 1;


--
-- Name: fbos_configs_id_seq; Type: SEQUENCE OWNED BY; Schema: public; Owner: -
--

ALTER SEQUENCE public.fbos_configs_id_seq OWNED BY public.fbos_configs.id;


--
-- Name: firmware_configs; Type: TABLE; Schema: public; Owner: -
--

CREATE TABLE public.firmware_configs (
    id bigint NOT NULL,
    device_id bigint,
    created_at timestamp without time zone NOT NULL,
    updated_at timestamp without time zone NOT NULL,
    encoder_enabled_x integer DEFAULT 0,
    encoder_enabled_y integer DEFAULT 0,
    encoder_enabled_z integer DEFAULT 0,
    encoder_invert_x integer DEFAULT 0,
    encoder_invert_y integer DEFAULT 0,
    encoder_invert_z integer DEFAULT 0,
    encoder_missed_steps_decay_x integer DEFAULT 5,
    encoder_missed_steps_decay_y integer DEFAULT 5,
    encoder_missed_steps_decay_z integer DEFAULT 5,
    encoder_missed_steps_max_x integer DEFAULT 5,
    encoder_missed_steps_max_y integer DEFAULT 5,
    encoder_missed_steps_max_z integer DEFAULT 5,
    encoder_scaling_x integer DEFAULT 5556,
    encoder_scaling_y integer DEFAULT 5556,
    encoder_scaling_z integer DEFAULT 5556,
    encoder_type_x integer DEFAULT 0,
    encoder_type_y integer DEFAULT 0,
    encoder_type_z integer DEFAULT 0,
    encoder_use_for_pos_x integer DEFAULT 0,
    encoder_use_for_pos_y integer DEFAULT 0,
    encoder_use_for_pos_z integer DEFAULT 0,
    movement_axis_nr_steps_x integer DEFAULT 0,
    movement_axis_nr_steps_y integer DEFAULT 0,
    movement_axis_nr_steps_z integer DEFAULT 0,
    movement_enable_endpoints_x integer DEFAULT 0,
    movement_enable_endpoints_y integer DEFAULT 0,
    movement_enable_endpoints_z integer DEFAULT 0,
    movement_home_at_boot_x integer DEFAULT 0,
    movement_home_at_boot_y integer DEFAULT 0,
    movement_home_at_boot_z integer DEFAULT 0,
    movement_home_spd_x integer DEFAULT 50,
    movement_home_spd_y integer DEFAULT 50,
    movement_home_spd_z integer DEFAULT 50,
    movement_home_up_x integer DEFAULT 0,
    movement_home_up_y integer DEFAULT 0,
    movement_home_up_z integer DEFAULT 1,
    movement_invert_endpoints_x integer DEFAULT 0,
    movement_invert_endpoints_y integer DEFAULT 0,
    movement_invert_endpoints_z integer DEFAULT 0,
    movement_invert_motor_x integer DEFAULT 0,
    movement_invert_motor_y integer DEFAULT 0,
    movement_invert_motor_z integer DEFAULT 0,
    movement_keep_active_x integer DEFAULT 1,
    movement_keep_active_y integer DEFAULT 1,
    movement_keep_active_z integer DEFAULT 1,
    movement_max_spd_x integer DEFAULT 400,
    movement_max_spd_y integer DEFAULT 400,
    movement_max_spd_z integer DEFAULT 400,
    movement_min_spd_x integer DEFAULT 50,
    movement_min_spd_y integer DEFAULT 50,
    movement_min_spd_z integer DEFAULT 50,
    movement_secondary_motor_invert_x integer DEFAULT 1,
    movement_secondary_motor_x integer DEFAULT 1,
    movement_step_per_mm_x double precision DEFAULT 5,
    movement_step_per_mm_y double precision DEFAULT 5,
    movement_step_per_mm_z double precision DEFAULT 25,
    movement_steps_acc_dec_x integer DEFAULT 300,
    movement_steps_acc_dec_y integer DEFAULT 300,
    movement_steps_acc_dec_z integer DEFAULT 300,
    movement_stop_at_home_x integer DEFAULT 0,
    movement_stop_at_home_y integer DEFAULT 0,
    movement_stop_at_home_z integer DEFAULT 0,
    movement_stop_at_max_x integer DEFAULT 0,
    movement_stop_at_max_y integer DEFAULT 0,
    movement_stop_at_max_z integer DEFAULT 0,
    movement_timeout_x integer DEFAULT 120,
    movement_timeout_y integer DEFAULT 120,
    movement_timeout_z integer DEFAULT 120,
    param_config_ok integer DEFAULT 0,
    param_e_stop_on_mov_err integer DEFAULT 0,
    param_mov_nr_retry integer DEFAULT 3,
    param_test integer DEFAULT 0,
    param_use_eeprom integer DEFAULT 1,
    param_version integer DEFAULT 1,
    pin_guard_1_active_state integer DEFAULT 1,
    pin_guard_1_pin_nr integer DEFAULT 0,
    pin_guard_1_time_out integer DEFAULT 60,
    pin_guard_2_active_state integer DEFAULT 1,
    pin_guard_2_pin_nr integer DEFAULT 0,
    pin_guard_2_time_out integer DEFAULT 60,
    pin_guard_3_active_state integer DEFAULT 1,
    pin_guard_3_pin_nr integer DEFAULT 0,
    pin_guard_3_time_out integer DEFAULT 60,
    pin_guard_4_active_state integer DEFAULT 1,
    pin_guard_4_pin_nr integer DEFAULT 0,
    pin_guard_4_time_out integer DEFAULT 60,
    pin_guard_5_active_state integer DEFAULT 1,
    pin_guard_5_pin_nr integer DEFAULT 0,
    pin_guard_5_time_out integer DEFAULT 60,
    api_migrated boolean DEFAULT true,
    movement_invert_2_endpoints_x integer DEFAULT 0,
    movement_invert_2_endpoints_y integer DEFAULT 0,
    movement_invert_2_endpoints_z integer DEFAULT 0,
    movement_microsteps_x integer DEFAULT 1,
    movement_microsteps_y integer DEFAULT 1,
    movement_microsteps_z integer DEFAULT 1,
    movement_motor_current_x integer DEFAULT 600,
    movement_motor_current_y integer DEFAULT 600,
    movement_motor_current_z integer DEFAULT 600,
    movement_stall_sensitivity_x integer DEFAULT 30,
    movement_stall_sensitivity_y integer DEFAULT 30,
    movement_stall_sensitivity_z integer DEFAULT 30
);


--
-- Name: firmware_configs_id_seq; Type: SEQUENCE; Schema: public; Owner: -
--

CREATE SEQUENCE public.firmware_configs_id_seq
    START WITH 1
    INCREMENT BY 1
    NO MINVALUE
    NO MAXVALUE
    CACHE 1;


--
-- Name: firmware_configs_id_seq; Type: SEQUENCE OWNED BY; Schema: public; Owner: -
--

ALTER SEQUENCE public.firmware_configs_id_seq OWNED BY public.firmware_configs.id;


--
-- Name: folders; Type: TABLE; Schema: public; Owner: -
--

CREATE TABLE public.folders (
    id bigint NOT NULL,
    device_id bigint NOT NULL,
    created_at timestamp(6) without time zone NOT NULL,
    updated_at timestamp(6) without time zone NOT NULL,
    color character varying(20) NOT NULL,
    name character varying(40) NOT NULL,
    parent_id integer
);


--
-- Name: folders_id_seq; Type: SEQUENCE; Schema: public; Owner: -
--

CREATE SEQUENCE public.folders_id_seq
    START WITH 1
    INCREMENT BY 1
    NO MINVALUE
    NO MAXVALUE
    CACHE 1;


--
-- Name: folders_id_seq; Type: SEQUENCE OWNED BY; Schema: public; Owner: -
--

ALTER SEQUENCE public.folders_id_seq OWNED BY public.folders.id;


--
-- Name: fragments; Type: TABLE; Schema: public; Owner: -
--

CREATE TABLE public.fragments (
    id bigint NOT NULL,
    created_at timestamp without time zone NOT NULL,
    updated_at timestamp without time zone NOT NULL,
    device_id bigint,
    owner_type character varying NOT NULL,
    owner_id bigint NOT NULL
);


--
-- Name: fragments_id_seq; Type: SEQUENCE; Schema: public; Owner: -
--

CREATE SEQUENCE public.fragments_id_seq
    START WITH 1
    INCREMENT BY 1
    NO MINVALUE
    NO MAXVALUE
    CACHE 1;


--
-- Name: fragments_id_seq; Type: SEQUENCE OWNED BY; Schema: public; Owner: -
--

ALTER SEQUENCE public.fragments_id_seq OWNED BY public.fragments.id;


--
-- Name: global_bulletins; Type: TABLE; Schema: public; Owner: -
--

CREATE TABLE public.global_bulletins (
    id bigint NOT NULL,
    href character varying,
    href_label character varying,
    slug character varying,
    title character varying,
    type character varying,
    content text,
    created_at timestamp without time zone NOT NULL,
    updated_at timestamp without time zone NOT NULL
);


--
-- Name: global_bulletins_id_seq; Type: SEQUENCE; Schema: public; Owner: -
--

CREATE SEQUENCE public.global_bulletins_id_seq
    START WITH 1
    INCREMENT BY 1
    NO MINVALUE
    NO MAXVALUE
    CACHE 1;


--
-- Name: global_bulletins_id_seq; Type: SEQUENCE OWNED BY; Schema: public; Owner: -
--

ALTER SEQUENCE public.global_bulletins_id_seq OWNED BY public.global_bulletins.id;


--
-- Name: global_configs; Type: TABLE; Schema: public; Owner: -
--

CREATE TABLE public.global_configs (
    id bigint NOT NULL,
    key character varying,
    value text,
    created_at timestamp without time zone NOT NULL,
    updated_at timestamp without time zone NOT NULL
);


--
-- Name: global_configs_id_seq; Type: SEQUENCE; Schema: public; Owner: -
--

CREATE SEQUENCE public.global_configs_id_seq
    START WITH 1
    INCREMENT BY 1
    NO MINVALUE
    NO MAXVALUE
    CACHE 1;


--
-- Name: global_configs_id_seq; Type: SEQUENCE OWNED BY; Schema: public; Owner: -
--

ALTER SEQUENCE public.global_configs_id_seq OWNED BY public.global_configs.id;


--
-- Name: images; Type: TABLE; Schema: public; Owner: -
--

CREATE TABLE public.images (
    id integer NOT NULL,
    device_id integer,
    meta text,
    attachment_processed_at timestamp without time zone,
    created_at timestamp without time zone NOT NULL,
    updated_at timestamp without time zone NOT NULL,
    attachment_file_name character varying,
    attachment_content_type character varying,
    attachment_file_size integer,
    attachment_updated_at timestamp without time zone
);


--
-- Name: images_id_seq; Type: SEQUENCE; Schema: public; Owner: -
--

CREATE SEQUENCE public.images_id_seq
    AS integer
    START WITH 1
    INCREMENT BY 1
    NO MINVALUE
    NO MAXVALUE
    CACHE 1;


--
-- Name: images_id_seq; Type: SEQUENCE OWNED BY; Schema: public; Owner: -
--

ALTER SEQUENCE public.images_id_seq OWNED BY public.images.id;


--
-- Name: points; Type: TABLE; Schema: public; Owner: -
--

CREATE TABLE public.points (
    id integer NOT NULL,
    radius double precision DEFAULT 25.0 NOT NULL,
    x double precision NOT NULL,
    y double precision NOT NULL,
    z double precision DEFAULT 0.0 NOT NULL,
    device_id integer NOT NULL,
    meta public.hstore,
    created_at timestamp without time zone NOT NULL,
    updated_at timestamp without time zone NOT NULL,
    name character varying DEFAULT 'untitled'::character varying NOT NULL,
    pointer_type character varying(280) NOT NULL,
    planted_at timestamp without time zone,
    openfarm_slug character varying(280) DEFAULT '50'::character varying NOT NULL,
    plant_stage character varying(10) DEFAULT 'planned'::character varying,
    tool_id integer,
    pullout_direction integer DEFAULT 0,
    migrated_at timestamp without time zone,
    discarded_at timestamp without time zone,
    gantry_mounted boolean DEFAULT false
);


--
-- Name: sequences; Type: TABLE; Schema: public; Owner: -
--

CREATE TABLE public.sequences (
    id integer NOT NULL,
    device_id integer,
    name character varying NOT NULL,
    color character varying,
    kind character varying(280) DEFAULT 'sequence'::character varying,
    updated_at timestamp without time zone,
    created_at timestamp without time zone,
    migrated_nodes boolean DEFAULT false,
    folder_id bigint
);


--
-- Name: in_use_points; Type: VIEW; Schema: public; Owner: -
--

CREATE VIEW public.in_use_points AS
 SELECT points.x,
    points.y,
    points.z,
    sequences.id AS sequence_id,
    edge_nodes.id AS edge_node_id,
    points.device_id,
    (edge_nodes.value)::integer AS point_id,
    points.pointer_type,
    points.name AS pointer_name,
    sequences.name AS sequence_name
   FROM ((public.edge_nodes
     JOIN public.sequences ON ((edge_nodes.sequence_id = sequences.id)))
     JOIN public.points ON (((edge_nodes.value)::integer = points.id)))
  WHERE ((edge_nodes.kind)::text = 'pointer_id'::text);


--
-- Name: tools; Type: TABLE; Schema: public; Owner: -
--

CREATE TABLE public.tools (
    id integer NOT NULL,
    name character varying(280),
    created_at timestamp without time zone NOT NULL,
    updated_at timestamp without time zone NOT NULL,
    device_id integer
);


--
-- Name: in_use_tools; Type: VIEW; Schema: public; Owner: -
--

CREATE VIEW public.in_use_tools AS
 SELECT tools.id AS tool_id,
    tools.name AS tool_name,
    sequences.name AS sequence_name,
    sequences.id AS sequence_id,
    sequences.device_id
   FROM ((public.edge_nodes
     JOIN public.sequences ON ((edge_nodes.sequence_id = sequences.id)))
     JOIN public.tools ON (((edge_nodes.value)::integer = tools.id)))
  WHERE ((edge_nodes.kind)::text = 'tool_id'::text);


--
-- Name: kinds; Type: TABLE; Schema: public; Owner: -
--

CREATE TABLE public.kinds (
    id bigint NOT NULL,
    value character varying NOT NULL
);


--
-- Name: kinds_id_seq; Type: SEQUENCE; Schema: public; Owner: -
--

CREATE SEQUENCE public.kinds_id_seq
    START WITH 1
    INCREMENT BY 1
    NO MINVALUE
    NO MAXVALUE
    CACHE 1;


--
-- Name: kinds_id_seq; Type: SEQUENCE OWNED BY; Schema: public; Owner: -
--

ALTER SEQUENCE public.kinds_id_seq OWNED BY public.kinds.id;


--
-- Name: logs; Type: TABLE; Schema: public; Owner: -
--

CREATE TABLE public.logs (
    id integer NOT NULL,
    message text,
    meta text,
    channels character varying(280),
    device_id integer,
    created_at timestamp without time zone NOT NULL,
    updated_at timestamp without time zone NOT NULL,
    type character varying(10) DEFAULT 'info'::character varying,
    major_version integer,
    minor_version integer,
    verbosity integer DEFAULT 1,
    x double precision,
    y double precision,
    z double precision,
    sent_at timestamp without time zone
);


--
-- Name: logs_id_seq; Type: SEQUENCE; Schema: public; Owner: -
--

CREATE SEQUENCE public.logs_id_seq
    AS integer
    START WITH 1
    INCREMENT BY 1
    NO MINVALUE
    NO MAXVALUE
    CACHE 1;


--
-- Name: logs_id_seq; Type: SEQUENCE OWNED BY; Schema: public; Owner: -
--

ALTER SEQUENCE public.logs_id_seq OWNED BY public.logs.id;


--
-- Name: nodes; Type: TABLE; Schema: public; Owner: -
--

CREATE TABLE public.nodes (
    id bigint NOT NULL,
    fragment_id bigint NOT NULL,
    kind_id bigint NOT NULL,
    body_id integer,
    next_id integer,
    parent_id integer
);


--
-- Name: nodes_id_seq; Type: SEQUENCE; Schema: public; Owner: -
--

CREATE SEQUENCE public.nodes_id_seq
    START WITH 1
    INCREMENT BY 1
    NO MINVALUE
    NO MAXVALUE
    CACHE 1;


--
-- Name: nodes_id_seq; Type: SEQUENCE OWNED BY; Schema: public; Owner: -
--

ALTER SEQUENCE public.nodes_id_seq OWNED BY public.nodes.id;


--
-- Name: peripherals; Type: TABLE; Schema: public; Owner: -
--

CREATE TABLE public.peripherals (
    id integer NOT NULL,
    device_id integer,
    pin integer,
    label character varying(280),
    created_at timestamp without time zone NOT NULL,
    updated_at timestamp without time zone NOT NULL,
    mode integer DEFAULT 0
);


--
-- Name: peripherals_id_seq; Type: SEQUENCE; Schema: public; Owner: -
--

CREATE SEQUENCE public.peripherals_id_seq
    AS integer
    START WITH 1
    INCREMENT BY 1
    NO MINVALUE
    NO MAXVALUE
    CACHE 1;


--
-- Name: peripherals_id_seq; Type: SEQUENCE OWNED BY; Schema: public; Owner: -
--

ALTER SEQUENCE public.peripherals_id_seq OWNED BY public.peripherals.id;


--
-- Name: pin_bindings; Type: TABLE; Schema: public; Owner: -
--

CREATE TABLE public.pin_bindings (
    id bigint NOT NULL,
    device_id bigint,
    pin_num integer,
    sequence_id bigint,
    created_at timestamp without time zone NOT NULL,
    updated_at timestamp without time zone NOT NULL,
    special_action public.special_action
);


--
-- Name: pin_bindings_id_seq; Type: SEQUENCE; Schema: public; Owner: -
--

CREATE SEQUENCE public.pin_bindings_id_seq
    START WITH 1
    INCREMENT BY 1
    NO MINVALUE
    NO MAXVALUE
    CACHE 1;


--
-- Name: pin_bindings_id_seq; Type: SEQUENCE OWNED BY; Schema: public; Owner: -
--

ALTER SEQUENCE public.pin_bindings_id_seq OWNED BY public.pin_bindings.id;


--
-- Name: plant_templates; Type: TABLE; Schema: public; Owner: -
--

CREATE TABLE public.plant_templates (
    id bigint NOT NULL,
    saved_garden_id bigint NOT NULL,
    device_id bigint NOT NULL,
    radius double precision DEFAULT 25.0 NOT NULL,
    x double precision NOT NULL,
    y double precision NOT NULL,
    z double precision DEFAULT 0.0 NOT NULL,
    name character varying DEFAULT 'untitled'::character varying NOT NULL,
    openfarm_slug character varying(280) DEFAULT 'null'::character varying NOT NULL,
    created_at timestamp without time zone,
    updated_at timestamp without time zone
);


--
-- Name: plant_templates_id_seq; Type: SEQUENCE; Schema: public; Owner: -
--

CREATE SEQUENCE public.plant_templates_id_seq
    START WITH 1
    INCREMENT BY 1
    NO MINVALUE
    NO MAXVALUE
    CACHE 1;


--
-- Name: plant_templates_id_seq; Type: SEQUENCE OWNED BY; Schema: public; Owner: -
--

ALTER SEQUENCE public.plant_templates_id_seq OWNED BY public.plant_templates.id;


--
-- Name: point_group_items; Type: TABLE; Schema: public; Owner: -
--

CREATE TABLE public.point_group_items (
    id bigint NOT NULL,
    point_group_id bigint NOT NULL,
    point_id bigint NOT NULL,
    created_at timestamp without time zone NOT NULL,
    updated_at timestamp without time zone NOT NULL
);


--
-- Name: point_group_items_id_seq; Type: SEQUENCE; Schema: public; Owner: -
--

CREATE SEQUENCE public.point_group_items_id_seq
    START WITH 1
    INCREMENT BY 1
    NO MINVALUE
    NO MAXVALUE
    CACHE 1;


--
-- Name: point_group_items_id_seq; Type: SEQUENCE OWNED BY; Schema: public; Owner: -
--

ALTER SEQUENCE public.point_group_items_id_seq OWNED BY public.point_group_items.id;


--
-- Name: point_groups; Type: TABLE; Schema: public; Owner: -
--

CREATE TABLE public.point_groups (
    id bigint NOT NULL,
    name character varying(80) NOT NULL,
    device_id bigint NOT NULL,
    created_at timestamp without time zone NOT NULL,
    updated_at timestamp without time zone NOT NULL,
    sort_type character varying(20) DEFAULT 'xy_ascending'::character varying
);


--
-- Name: point_groups_id_seq; Type: SEQUENCE; Schema: public; Owner: -
--

CREATE SEQUENCE public.point_groups_id_seq
    START WITH 1
    INCREMENT BY 1
    NO MINVALUE
    NO MAXVALUE
    CACHE 1;


--
-- Name: point_groups_id_seq; Type: SEQUENCE OWNED BY; Schema: public; Owner: -
--

ALTER SEQUENCE public.point_groups_id_seq OWNED BY public.point_groups.id;


--
-- Name: points_id_seq; Type: SEQUENCE; Schema: public; Owner: -
--

CREATE SEQUENCE public.points_id_seq
    AS integer
    START WITH 1
    INCREMENT BY 1
    NO MINVALUE
    NO MAXVALUE
    CACHE 1;


--
-- Name: points_id_seq; Type: SEQUENCE OWNED BY; Schema: public; Owner: -
--

ALTER SEQUENCE public.points_id_seq OWNED BY public.points.id;


--
-- Name: primary_nodes; Type: TABLE; Schema: public; Owner: -
--

CREATE TABLE public.primary_nodes (
    id bigint NOT NULL,
    created_at timestamp without time zone NOT NULL,
    updated_at timestamp without time zone NOT NULL,
    sequence_id bigint NOT NULL,
    kind character varying(50),
    child_id bigint,
    parent_id bigint,
    parent_arg_name character varying(50),
    next_id bigint,
    body_id bigint,
    comment character varying(240)
);


--
-- Name: primary_nodes_id_seq; Type: SEQUENCE; Schema: public; Owner: -
--

CREATE SEQUENCE public.primary_nodes_id_seq
    START WITH 1
    INCREMENT BY 1
    NO MINVALUE
    NO MAXVALUE
    CACHE 1;


--
-- Name: primary_nodes_id_seq; Type: SEQUENCE OWNED BY; Schema: public; Owner: -
--

ALTER SEQUENCE public.primary_nodes_id_seq OWNED BY public.primary_nodes.id;


--
-- Name: primitive_pairs; Type: TABLE; Schema: public; Owner: -
--

CREATE TABLE public.primitive_pairs (
    id bigint NOT NULL,
    fragment_id bigint NOT NULL,
    arg_name_id bigint NOT NULL,
    arg_set_id bigint NOT NULL,
    primitive_id bigint NOT NULL
);


--
-- Name: primitive_pairs_id_seq; Type: SEQUENCE; Schema: public; Owner: -
--

CREATE SEQUENCE public.primitive_pairs_id_seq
    START WITH 1
    INCREMENT BY 1
    NO MINVALUE
    NO MAXVALUE
    CACHE 1;


--
-- Name: primitive_pairs_id_seq; Type: SEQUENCE OWNED BY; Schema: public; Owner: -
--

ALTER SEQUENCE public.primitive_pairs_id_seq OWNED BY public.primitive_pairs.id;


--
-- Name: primitives; Type: TABLE; Schema: public; Owner: -
--

CREATE TABLE public.primitives (
    id bigint NOT NULL,
    fragment_id bigint NOT NULL,
    value character varying NOT NULL
);


--
-- Name: primitives_id_seq; Type: SEQUENCE; Schema: public; Owner: -
--

CREATE SEQUENCE public.primitives_id_seq
    START WITH 1
    INCREMENT BY 1
    NO MINVALUE
    NO MAXVALUE
    CACHE 1;


--
-- Name: primitives_id_seq; Type: SEQUENCE OWNED BY; Schema: public; Owner: -
--

ALTER SEQUENCE public.primitives_id_seq OWNED BY public.primitives.id;


--
-- Name: regimen_items; Type: TABLE; Schema: public; Owner: -
--

CREATE TABLE public.regimen_items (
    id integer NOT NULL,
    time_offset bigint,
    regimen_id integer,
    sequence_id integer,
    created_at timestamp without time zone,
    updated_at timestamp without time zone
);


--
-- Name: regimen_items_id_seq; Type: SEQUENCE; Schema: public; Owner: -
--

CREATE SEQUENCE public.regimen_items_id_seq
    AS integer
    START WITH 1
    INCREMENT BY 1
    NO MINVALUE
    NO MAXVALUE
    CACHE 1;


--
-- Name: regimen_items_id_seq; Type: SEQUENCE OWNED BY; Schema: public; Owner: -
--

ALTER SEQUENCE public.regimen_items_id_seq OWNED BY public.regimen_items.id;


--
-- Name: regimens; Type: TABLE; Schema: public; Owner: -
--

CREATE TABLE public.regimens (
    id integer NOT NULL,
    color character varying,
    name character varying(280),
    device_id integer,
    created_at timestamp without time zone,
    updated_at timestamp without time zone
);


--
-- Name: regimens_id_seq; Type: SEQUENCE; Schema: public; Owner: -
--

CREATE SEQUENCE public.regimens_id_seq
    AS integer
    START WITH 1
    INCREMENT BY 1
    NO MINVALUE
    NO MAXVALUE
    CACHE 1;


--
-- Name: regimens_id_seq; Type: SEQUENCE OWNED BY; Schema: public; Owner: -
--

ALTER SEQUENCE public.regimens_id_seq OWNED BY public.regimens.id;


--
-- Name: resource_update_steps; Type: VIEW; Schema: public; Owner: -
--

CREATE VIEW public.resource_update_steps AS
 WITH resource_type AS (
         SELECT edge_nodes.primary_node_id,
            edge_nodes.kind,
            edge_nodes.value
           FROM public.edge_nodes
          WHERE (((edge_nodes.kind)::text = 'resource_type'::text) AND ((edge_nodes.value)::text = ANY (ARRAY[('"GenericPointer"'::character varying)::text, ('"ToolSlot"'::character varying)::text, ('"Plant"'::character varying)::text])))
        ), resource_id AS (
         SELECT edge_nodes.primary_node_id,
            edge_nodes.kind,
            edge_nodes.value,
            edge_nodes.sequence_id
           FROM public.edge_nodes
          WHERE ((edge_nodes.kind)::text = 'resource_id'::text)
        ), user_sequence AS (
         SELECT sequences.name,
            sequences.id
           FROM public.sequences
        )
 SELECT j1.sequence_id,
    j1.primary_node_id,
    (j1.value)::bigint AS point_id,
    j3.name AS sequence_name
   FROM ((resource_id j1
     JOIN resource_type j2 ON ((j1.primary_node_id = j2.primary_node_id)))
     JOIN user_sequence j3 ON ((j3.id = j1.sequence_id)));


--
-- Name: saved_gardens; Type: TABLE; Schema: public; Owner: -
--

CREATE TABLE public.saved_gardens (
    id bigint NOT NULL,
    name character varying NOT NULL,
    device_id bigint NOT NULL,
    created_at timestamp without time zone NOT NULL,
    updated_at timestamp without time zone NOT NULL
);


--
-- Name: saved_gardens_id_seq; Type: SEQUENCE; Schema: public; Owner: -
--

CREATE SEQUENCE public.saved_gardens_id_seq
    START WITH 1
    INCREMENT BY 1
    NO MINVALUE
    NO MAXVALUE
    CACHE 1;


--
-- Name: saved_gardens_id_seq; Type: SEQUENCE OWNED BY; Schema: public; Owner: -
--

ALTER SEQUENCE public.saved_gardens_id_seq OWNED BY public.saved_gardens.id;


--
-- Name: schema_migrations; Type: TABLE; Schema: public; Owner: -
--

CREATE TABLE public.schema_migrations (
    version character varying NOT NULL
);


--
-- Name: sensor_readings; Type: TABLE; Schema: public; Owner: -
--

CREATE TABLE public.sensor_readings (
    id bigint NOT NULL,
    device_id bigint,
    x double precision,
    y double precision,
    z double precision,
    value integer,
    pin integer,
    created_at timestamp without time zone NOT NULL,
    updated_at timestamp without time zone NOT NULL,
    mode integer DEFAULT 0,
    read_at timestamp without time zone
);


--
-- Name: sensor_readings_id_seq; Type: SEQUENCE; Schema: public; Owner: -
--

CREATE SEQUENCE public.sensor_readings_id_seq
    START WITH 1
    INCREMENT BY 1
    NO MINVALUE
    NO MAXVALUE
    CACHE 1;


--
-- Name: sensor_readings_id_seq; Type: SEQUENCE OWNED BY; Schema: public; Owner: -
--

ALTER SEQUENCE public.sensor_readings_id_seq OWNED BY public.sensor_readings.id;


--
-- Name: sensors; Type: TABLE; Schema: public; Owner: -
--

CREATE TABLE public.sensors (
    id bigint NOT NULL,
    device_id bigint,
    pin integer,
    label character varying,
    mode integer,
    created_at timestamp without time zone NOT NULL,
    updated_at timestamp without time zone NOT NULL
);


--
-- Name: sensors_id_seq; Type: SEQUENCE; Schema: public; Owner: -
--

CREATE SEQUENCE public.sensors_id_seq
    START WITH 1
    INCREMENT BY 1
    NO MINVALUE
    NO MAXVALUE
    CACHE 1;


--
-- Name: sensors_id_seq; Type: SEQUENCE OWNED BY; Schema: public; Owner: -
--

ALTER SEQUENCE public.sensors_id_seq OWNED BY public.sensors.id;


--
-- Name: sequence_usage_reports; Type: VIEW; Schema: public; Owner: -
--

CREATE VIEW public.sequence_usage_reports AS
 SELECT sequences.id AS sequence_id,
    ( SELECT count(*) AS count
           FROM public.edge_nodes
          WHERE (((edge_nodes.kind)::text = 'sequence_id'::text) AND ((edge_nodes.value)::integer = sequences.id))) AS edge_node_count,
    ( SELECT count(*) AS count
           FROM public.farm_events
          WHERE ((farm_events.executable_id = sequences.id) AND ((farm_events.executable_type)::text = 'Sequence'::text))) AS farm_event_count,
    ( SELECT count(*) AS count
           FROM public.regimen_items
          WHERE (regimen_items.sequence_id = sequences.id)) AS regimen_items_count
   FROM public.sequences;


--
-- Name: sequences_id_seq; Type: SEQUENCE; Schema: public; Owner: -
--

CREATE SEQUENCE public.sequences_id_seq
    AS integer
    START WITH 1
    INCREMENT BY 1
    NO MINVALUE
    NO MAXVALUE
    CACHE 1;


--
-- Name: sequences_id_seq; Type: SEQUENCE OWNED BY; Schema: public; Owner: -
--

ALTER SEQUENCE public.sequences_id_seq OWNED BY public.sequences.id;


--
-- Name: standard_pairs; Type: TABLE; Schema: public; Owner: -
--

CREATE TABLE public.standard_pairs (
    id bigint NOT NULL,
    fragment_id bigint NOT NULL,
    arg_name_id bigint NOT NULL,
    arg_set_id bigint NOT NULL,
    node_id bigint NOT NULL
);


--
-- Name: standard_pairs_id_seq; Type: SEQUENCE; Schema: public; Owner: -
--

CREATE SEQUENCE public.standard_pairs_id_seq
    START WITH 1
    INCREMENT BY 1
    NO MINVALUE
    NO MAXVALUE
    CACHE 1;


--
-- Name: standard_pairs_id_seq; Type: SEQUENCE OWNED BY; Schema: public; Owner: -
--

ALTER SEQUENCE public.standard_pairs_id_seq OWNED BY public.standard_pairs.id;


--
-- Name: token_issuances; Type: TABLE; Schema: public; Owner: -
--

CREATE TABLE public.token_issuances (
    id bigint NOT NULL,
    device_id bigint NOT NULL,
    exp integer NOT NULL,
    jti character varying(45) NOT NULL,
    created_at timestamp without time zone NOT NULL,
    updated_at timestamp without time zone NOT NULL
);


--
-- Name: token_issuances_id_seq; Type: SEQUENCE; Schema: public; Owner: -
--

CREATE SEQUENCE public.token_issuances_id_seq
    START WITH 1
    INCREMENT BY 1
    NO MINVALUE
    NO MAXVALUE
    CACHE 1;


--
-- Name: token_issuances_id_seq; Type: SEQUENCE OWNED BY; Schema: public; Owner: -
--

ALTER SEQUENCE public.token_issuances_id_seq OWNED BY public.token_issuances.id;


--
-- Name: tools_id_seq; Type: SEQUENCE; Schema: public; Owner: -
--

CREATE SEQUENCE public.tools_id_seq
    AS integer
    START WITH 1
    INCREMENT BY 1
    NO MINVALUE
    NO MAXVALUE
    CACHE 1;


--
-- Name: tools_id_seq; Type: SEQUENCE OWNED BY; Schema: public; Owner: -
--

ALTER SEQUENCE public.tools_id_seq OWNED BY public.tools.id;


--
-- Name: users; Type: TABLE; Schema: public; Owner: -
--

CREATE TABLE public.users (
    id integer NOT NULL,
    device_id integer,
    name character varying,
    email character varying(280) DEFAULT ''::character varying NOT NULL,
    encrypted_password character varying DEFAULT ''::character varying NOT NULL,
    sign_in_count integer DEFAULT 0 NOT NULL,
    current_sign_in_at timestamp without time zone,
    last_sign_in_at timestamp without time zone,
    current_sign_in_ip character varying,
    last_sign_in_ip character varying,
    created_at timestamp without time zone NOT NULL,
    updated_at timestamp without time zone NOT NULL,
    confirmed_at timestamp without time zone,
    confirmation_token character varying,
    agreed_to_terms_at timestamp without time zone,
    confirmation_sent_at timestamp without time zone,
    unconfirmed_email character varying,
    inactivity_warning_sent_at timestamp without time zone,
    inactivity_warning_count integer
);


--
-- Name: users_id_seq; Type: SEQUENCE; Schema: public; Owner: -
--

CREATE SEQUENCE public.users_id_seq
    AS integer
    START WITH 1
    INCREMENT BY 1
    NO MINVALUE
    NO MAXVALUE
    CACHE 1;


--
-- Name: users_id_seq; Type: SEQUENCE OWNED BY; Schema: public; Owner: -
--

ALTER SEQUENCE public.users_id_seq OWNED BY public.users.id;


--
-- Name: web_app_configs; Type: TABLE; Schema: public; Owner: -
--

CREATE TABLE public.web_app_configs (
    id bigint NOT NULL,
    device_id bigint,
    created_at timestamp without time zone NOT NULL,
    updated_at timestamp without time zone NOT NULL,
    confirm_step_deletion boolean DEFAULT false,
    disable_animations boolean DEFAULT false,
    disable_i18n boolean DEFAULT false,
    display_trail boolean DEFAULT false,
    dynamic_map boolean DEFAULT false,
    encoder_figure boolean DEFAULT false,
    hide_webcam_widget boolean DEFAULT false,
    legend_menu_open boolean DEFAULT false,
    raw_encoders boolean DEFAULT false,
    scaled_encoders boolean DEFAULT false,
    show_spread boolean DEFAULT true,
    show_farmbot boolean DEFAULT true,
    show_plants boolean DEFAULT true,
    show_points boolean DEFAULT true,
    x_axis_inverted boolean DEFAULT false,
    y_axis_inverted boolean DEFAULT false,
    z_axis_inverted boolean DEFAULT false,
    bot_origin_quadrant integer DEFAULT 2,
    zoom_level integer DEFAULT '-2'::integer,
    success_log integer DEFAULT 1,
    busy_log integer DEFAULT 1,
    warn_log integer DEFAULT 1,
    error_log integer DEFAULT 1,
    info_log integer DEFAULT 1,
    fun_log integer DEFAULT 1,
    debug_log integer DEFAULT 1,
    stub_config boolean DEFAULT false,
    show_first_party_farmware boolean DEFAULT false,
    enable_browser_speak boolean DEFAULT false,
    show_images boolean DEFAULT false,
    photo_filter_begin character varying,
    photo_filter_end character varying,
    discard_unsaved boolean DEFAULT false,
    xy_swap boolean DEFAULT false,
    home_button_homing boolean DEFAULT true,
    show_motor_plot boolean DEFAULT false,
    show_historic_points boolean DEFAULT false,
    show_sensor_readings boolean DEFAULT false,
    show_dev_menu boolean DEFAULT false,
    internal_use text,
    time_format_24_hour boolean DEFAULT false,
    show_pins boolean DEFAULT false,
    disable_emergency_unlock_confirmation boolean DEFAULT false,
    map_size_x integer DEFAULT 2900,
    map_size_y integer DEFAULT 1400,
    expand_step_options boolean DEFAULT false,
    hide_sensors boolean DEFAULT false,
    confirm_plant_deletion boolean DEFAULT true,
    confirm_sequence_deletion boolean DEFAULT true,
    discard_unsaved_sequences boolean DEFAULT false,
    user_interface_read_only_mode boolean DEFAULT false,
    assertion_log integer DEFAULT 1
);


--
-- Name: web_app_configs_id_seq; Type: SEQUENCE; Schema: public; Owner: -
--

CREATE SEQUENCE public.web_app_configs_id_seq
    START WITH 1
    INCREMENT BY 1
    NO MINVALUE
    NO MAXVALUE
    CACHE 1;


--
-- Name: web_app_configs_id_seq; Type: SEQUENCE OWNED BY; Schema: public; Owner: -
--

ALTER SEQUENCE public.web_app_configs_id_seq OWNED BY public.web_app_configs.id;


--
-- Name: webcam_feeds; Type: TABLE; Schema: public; Owner: -
--

CREATE TABLE public.webcam_feeds (
    id bigint NOT NULL,
    device_id bigint,
    url character varying,
    created_at timestamp without time zone NOT NULL,
    updated_at timestamp without time zone NOT NULL,
    name character varying(80) DEFAULT 'Webcam Feed'::character varying
);


--
-- Name: webcam_feeds_id_seq; Type: SEQUENCE; Schema: public; Owner: -
--

CREATE SEQUENCE public.webcam_feeds_id_seq
    START WITH 1
    INCREMENT BY 1
    NO MINVALUE
    NO MAXVALUE
    CACHE 1;


--
-- Name: webcam_feeds_id_seq; Type: SEQUENCE OWNED BY; Schema: public; Owner: -
--

ALTER SEQUENCE public.webcam_feeds_id_seq OWNED BY public.webcam_feeds.id;


--
-- Name: active_storage_attachments id; Type: DEFAULT; Schema: public; Owner: -
--

ALTER TABLE ONLY public.active_storage_attachments ALTER COLUMN id SET DEFAULT nextval('public.active_storage_attachments_id_seq'::regclass);


--
-- Name: active_storage_blobs id; Type: DEFAULT; Schema: public; Owner: -
--

ALTER TABLE ONLY public.active_storage_blobs ALTER COLUMN id SET DEFAULT nextval('public.active_storage_blobs_id_seq'::regclass);


--
-- Name: alerts id; Type: DEFAULT; Schema: public; Owner: -
--

ALTER TABLE ONLY public.alerts ALTER COLUMN id SET DEFAULT nextval('public.alerts_id_seq'::regclass);


--
-- Name: arg_names id; Type: DEFAULT; Schema: public; Owner: -
--

ALTER TABLE ONLY public.arg_names ALTER COLUMN id SET DEFAULT nextval('public.arg_names_id_seq'::regclass);


--
-- Name: arg_sets id; Type: DEFAULT; Schema: public; Owner: -
--

ALTER TABLE ONLY public.arg_sets ALTER COLUMN id SET DEFAULT nextval('public.arg_sets_id_seq'::regclass);


--
-- Name: delayed_jobs id; Type: DEFAULT; Schema: public; Owner: -
--

ALTER TABLE ONLY public.delayed_jobs ALTER COLUMN id SET DEFAULT nextval('public.delayed_jobs_id_seq'::regclass);


--
-- Name: devices id; Type: DEFAULT; Schema: public; Owner: -
--

ALTER TABLE ONLY public.devices ALTER COLUMN id SET DEFAULT nextval('public.devices_id_seq'::regclass);


--
-- Name: diagnostic_dumps id; Type: DEFAULT; Schema: public; Owner: -
--

ALTER TABLE ONLY public.diagnostic_dumps ALTER COLUMN id SET DEFAULT nextval('public.diagnostic_dumps_id_seq'::regclass);


--
-- Name: edge_nodes id; Type: DEFAULT; Schema: public; Owner: -
--

ALTER TABLE ONLY public.edge_nodes ALTER COLUMN id SET DEFAULT nextval('public.edge_nodes_id_seq'::regclass);


--
-- Name: farm_events id; Type: DEFAULT; Schema: public; Owner: -
--

ALTER TABLE ONLY public.farm_events ALTER COLUMN id SET DEFAULT nextval('public.farm_events_id_seq'::regclass);


--
-- Name: farmware_envs id; Type: DEFAULT; Schema: public; Owner: -
--

ALTER TABLE ONLY public.farmware_envs ALTER COLUMN id SET DEFAULT nextval('public.farmware_envs_id_seq'::regclass);


--
-- Name: farmware_installations id; Type: DEFAULT; Schema: public; Owner: -
--

ALTER TABLE ONLY public.farmware_installations ALTER COLUMN id SET DEFAULT nextval('public.farmware_installations_id_seq'::regclass);


--
-- Name: fbos_configs id; Type: DEFAULT; Schema: public; Owner: -
--

ALTER TABLE ONLY public.fbos_configs ALTER COLUMN id SET DEFAULT nextval('public.fbos_configs_id_seq'::regclass);


--
-- Name: firmware_configs id; Type: DEFAULT; Schema: public; Owner: -
--

ALTER TABLE ONLY public.firmware_configs ALTER COLUMN id SET DEFAULT nextval('public.firmware_configs_id_seq'::regclass);


--
-- Name: folders id; Type: DEFAULT; Schema: public; Owner: -
--

ALTER TABLE ONLY public.folders ALTER COLUMN id SET DEFAULT nextval('public.folders_id_seq'::regclass);


--
-- Name: fragments id; Type: DEFAULT; Schema: public; Owner: -
--

ALTER TABLE ONLY public.fragments ALTER COLUMN id SET DEFAULT nextval('public.fragments_id_seq'::regclass);


--
-- Name: global_bulletins id; Type: DEFAULT; Schema: public; Owner: -
--

ALTER TABLE ONLY public.global_bulletins ALTER COLUMN id SET DEFAULT nextval('public.global_bulletins_id_seq'::regclass);


--
-- Name: global_configs id; Type: DEFAULT; Schema: public; Owner: -
--

ALTER TABLE ONLY public.global_configs ALTER COLUMN id SET DEFAULT nextval('public.global_configs_id_seq'::regclass);


--
-- Name: images id; Type: DEFAULT; Schema: public; Owner: -
--

ALTER TABLE ONLY public.images ALTER COLUMN id SET DEFAULT nextval('public.images_id_seq'::regclass);


--
-- Name: kinds id; Type: DEFAULT; Schema: public; Owner: -
--

ALTER TABLE ONLY public.kinds ALTER COLUMN id SET DEFAULT nextval('public.kinds_id_seq'::regclass);


--
-- Name: logs id; Type: DEFAULT; Schema: public; Owner: -
--

ALTER TABLE ONLY public.logs ALTER COLUMN id SET DEFAULT nextval('public.logs_id_seq'::regclass);


--
-- Name: nodes id; Type: DEFAULT; Schema: public; Owner: -
--

ALTER TABLE ONLY public.nodes ALTER COLUMN id SET DEFAULT nextval('public.nodes_id_seq'::regclass);


--
-- Name: peripherals id; Type: DEFAULT; Schema: public; Owner: -
--

ALTER TABLE ONLY public.peripherals ALTER COLUMN id SET DEFAULT nextval('public.peripherals_id_seq'::regclass);


--
-- Name: pin_bindings id; Type: DEFAULT; Schema: public; Owner: -
--

ALTER TABLE ONLY public.pin_bindings ALTER COLUMN id SET DEFAULT nextval('public.pin_bindings_id_seq'::regclass);


--
-- Name: plant_templates id; Type: DEFAULT; Schema: public; Owner: -
--

ALTER TABLE ONLY public.plant_templates ALTER COLUMN id SET DEFAULT nextval('public.plant_templates_id_seq'::regclass);


--
-- Name: point_group_items id; Type: DEFAULT; Schema: public; Owner: -
--

ALTER TABLE ONLY public.point_group_items ALTER COLUMN id SET DEFAULT nextval('public.point_group_items_id_seq'::regclass);


--
-- Name: point_groups id; Type: DEFAULT; Schema: public; Owner: -
--

ALTER TABLE ONLY public.point_groups ALTER COLUMN id SET DEFAULT nextval('public.point_groups_id_seq'::regclass);


--
-- Name: points id; Type: DEFAULT; Schema: public; Owner: -
--

ALTER TABLE ONLY public.points ALTER COLUMN id SET DEFAULT nextval('public.points_id_seq'::regclass);


--
-- Name: primary_nodes id; Type: DEFAULT; Schema: public; Owner: -
--

ALTER TABLE ONLY public.primary_nodes ALTER COLUMN id SET DEFAULT nextval('public.primary_nodes_id_seq'::regclass);


--
-- Name: primitive_pairs id; Type: DEFAULT; Schema: public; Owner: -
--

ALTER TABLE ONLY public.primitive_pairs ALTER COLUMN id SET DEFAULT nextval('public.primitive_pairs_id_seq'::regclass);


--
-- Name: primitives id; Type: DEFAULT; Schema: public; Owner: -
--

ALTER TABLE ONLY public.primitives ALTER COLUMN id SET DEFAULT nextval('public.primitives_id_seq'::regclass);


--
-- Name: regimen_items id; Type: DEFAULT; Schema: public; Owner: -
--

ALTER TABLE ONLY public.regimen_items ALTER COLUMN id SET DEFAULT nextval('public.regimen_items_id_seq'::regclass);


--
-- Name: regimens id; Type: DEFAULT; Schema: public; Owner: -
--

ALTER TABLE ONLY public.regimens ALTER COLUMN id SET DEFAULT nextval('public.regimens_id_seq'::regclass);


--
-- Name: saved_gardens id; Type: DEFAULT; Schema: public; Owner: -
--

ALTER TABLE ONLY public.saved_gardens ALTER COLUMN id SET DEFAULT nextval('public.saved_gardens_id_seq'::regclass);


--
-- Name: sensor_readings id; Type: DEFAULT; Schema: public; Owner: -
--

ALTER TABLE ONLY public.sensor_readings ALTER COLUMN id SET DEFAULT nextval('public.sensor_readings_id_seq'::regclass);


--
-- Name: sensors id; Type: DEFAULT; Schema: public; Owner: -
--

ALTER TABLE ONLY public.sensors ALTER COLUMN id SET DEFAULT nextval('public.sensors_id_seq'::regclass);


--
-- Name: sequences id; Type: DEFAULT; Schema: public; Owner: -
--

ALTER TABLE ONLY public.sequences ALTER COLUMN id SET DEFAULT nextval('public.sequences_id_seq'::regclass);


--
-- Name: standard_pairs id; Type: DEFAULT; Schema: public; Owner: -
--

ALTER TABLE ONLY public.standard_pairs ALTER COLUMN id SET DEFAULT nextval('public.standard_pairs_id_seq'::regclass);


--
-- Name: token_issuances id; Type: DEFAULT; Schema: public; Owner: -
--

ALTER TABLE ONLY public.token_issuances ALTER COLUMN id SET DEFAULT nextval('public.token_issuances_id_seq'::regclass);


--
-- Name: tools id; Type: DEFAULT; Schema: public; Owner: -
--

ALTER TABLE ONLY public.tools ALTER COLUMN id SET DEFAULT nextval('public.tools_id_seq'::regclass);


--
-- Name: users id; Type: DEFAULT; Schema: public; Owner: -
--

ALTER TABLE ONLY public.users ALTER COLUMN id SET DEFAULT nextval('public.users_id_seq'::regclass);


--
-- Name: web_app_configs id; Type: DEFAULT; Schema: public; Owner: -
--

ALTER TABLE ONLY public.web_app_configs ALTER COLUMN id SET DEFAULT nextval('public.web_app_configs_id_seq'::regclass);


--
-- Name: webcam_feeds id; Type: DEFAULT; Schema: public; Owner: -
--

ALTER TABLE ONLY public.webcam_feeds ALTER COLUMN id SET DEFAULT nextval('public.webcam_feeds_id_seq'::regclass);


--
-- Name: active_storage_attachments active_storage_attachments_pkey; Type: CONSTRAINT; Schema: public; Owner: -
--

ALTER TABLE ONLY public.active_storage_attachments
    ADD CONSTRAINT active_storage_attachments_pkey PRIMARY KEY (id);


--
-- Name: active_storage_blobs active_storage_blobs_pkey; Type: CONSTRAINT; Schema: public; Owner: -
--

ALTER TABLE ONLY public.active_storage_blobs
    ADD CONSTRAINT active_storage_blobs_pkey PRIMARY KEY (id);


--
-- Name: alerts alerts_pkey; Type: CONSTRAINT; Schema: public; Owner: -
--

ALTER TABLE ONLY public.alerts
    ADD CONSTRAINT alerts_pkey PRIMARY KEY (id);


--
-- Name: ar_internal_metadata ar_internal_metadata_pkey; Type: CONSTRAINT; Schema: public; Owner: -
--

ALTER TABLE ONLY public.ar_internal_metadata
    ADD CONSTRAINT ar_internal_metadata_pkey PRIMARY KEY (key);


--
-- Name: arg_names arg_names_pkey; Type: CONSTRAINT; Schema: public; Owner: -
--

ALTER TABLE ONLY public.arg_names
    ADD CONSTRAINT arg_names_pkey PRIMARY KEY (id);


--
-- Name: arg_sets arg_sets_pkey; Type: CONSTRAINT; Schema: public; Owner: -
--

ALTER TABLE ONLY public.arg_sets
    ADD CONSTRAINT arg_sets_pkey PRIMARY KEY (id);


--
-- Name: delayed_jobs delayed_jobs_pkey; Type: CONSTRAINT; Schema: public; Owner: -
--

ALTER TABLE ONLY public.delayed_jobs
    ADD CONSTRAINT delayed_jobs_pkey PRIMARY KEY (id);


--
-- Name: devices devices_pkey; Type: CONSTRAINT; Schema: public; Owner: -
--

ALTER TABLE ONLY public.devices
    ADD CONSTRAINT devices_pkey PRIMARY KEY (id);


--
-- Name: diagnostic_dumps diagnostic_dumps_pkey; Type: CONSTRAINT; Schema: public; Owner: -
--

ALTER TABLE ONLY public.diagnostic_dumps
    ADD CONSTRAINT diagnostic_dumps_pkey PRIMARY KEY (id);


--
-- Name: edge_nodes edge_nodes_pkey; Type: CONSTRAINT; Schema: public; Owner: -
--

ALTER TABLE ONLY public.edge_nodes
    ADD CONSTRAINT edge_nodes_pkey PRIMARY KEY (id);


--
-- Name: farm_events farm_events_pkey; Type: CONSTRAINT; Schema: public; Owner: -
--

ALTER TABLE ONLY public.farm_events
    ADD CONSTRAINT farm_events_pkey PRIMARY KEY (id);


--
-- Name: farmware_envs farmware_envs_pkey; Type: CONSTRAINT; Schema: public; Owner: -
--

ALTER TABLE ONLY public.farmware_envs
    ADD CONSTRAINT farmware_envs_pkey PRIMARY KEY (id);


--
-- Name: farmware_installations farmware_installations_pkey; Type: CONSTRAINT; Schema: public; Owner: -
--

ALTER TABLE ONLY public.farmware_installations
    ADD CONSTRAINT farmware_installations_pkey PRIMARY KEY (id);


--
-- Name: fbos_configs fbos_configs_pkey; Type: CONSTRAINT; Schema: public; Owner: -
--

ALTER TABLE ONLY public.fbos_configs
    ADD CONSTRAINT fbos_configs_pkey PRIMARY KEY (id);


--
-- Name: firmware_configs firmware_configs_pkey; Type: CONSTRAINT; Schema: public; Owner: -
--

ALTER TABLE ONLY public.firmware_configs
    ADD CONSTRAINT firmware_configs_pkey PRIMARY KEY (id);


--
-- Name: folders folders_pkey; Type: CONSTRAINT; Schema: public; Owner: -
--

ALTER TABLE ONLY public.folders
    ADD CONSTRAINT folders_pkey PRIMARY KEY (id);


--
-- Name: fragments fragments_pkey; Type: CONSTRAINT; Schema: public; Owner: -
--

ALTER TABLE ONLY public.fragments
    ADD CONSTRAINT fragments_pkey PRIMARY KEY (id);


--
-- Name: global_bulletins global_bulletins_pkey; Type: CONSTRAINT; Schema: public; Owner: -
--

ALTER TABLE ONLY public.global_bulletins
    ADD CONSTRAINT global_bulletins_pkey PRIMARY KEY (id);


--
-- Name: global_configs global_configs_pkey; Type: CONSTRAINT; Schema: public; Owner: -
--

ALTER TABLE ONLY public.global_configs
    ADD CONSTRAINT global_configs_pkey PRIMARY KEY (id);


--
-- Name: images images_pkey; Type: CONSTRAINT; Schema: public; Owner: -
--

ALTER TABLE ONLY public.images
    ADD CONSTRAINT images_pkey PRIMARY KEY (id);


--
-- Name: kinds kinds_pkey; Type: CONSTRAINT; Schema: public; Owner: -
--

ALTER TABLE ONLY public.kinds
    ADD CONSTRAINT kinds_pkey PRIMARY KEY (id);


--
-- Name: logs logs_pkey; Type: CONSTRAINT; Schema: public; Owner: -
--

ALTER TABLE ONLY public.logs
    ADD CONSTRAINT logs_pkey PRIMARY KEY (id);


--
-- Name: nodes nodes_pkey; Type: CONSTRAINT; Schema: public; Owner: -
--

ALTER TABLE ONLY public.nodes
    ADD CONSTRAINT nodes_pkey PRIMARY KEY (id);


--
-- Name: peripherals peripherals_pkey; Type: CONSTRAINT; Schema: public; Owner: -
--

ALTER TABLE ONLY public.peripherals
    ADD CONSTRAINT peripherals_pkey PRIMARY KEY (id);


--
-- Name: pin_bindings pin_bindings_pkey; Type: CONSTRAINT; Schema: public; Owner: -
--

ALTER TABLE ONLY public.pin_bindings
    ADD CONSTRAINT pin_bindings_pkey PRIMARY KEY (id);


--
-- Name: plant_templates plant_templates_pkey; Type: CONSTRAINT; Schema: public; Owner: -
--

ALTER TABLE ONLY public.plant_templates
    ADD CONSTRAINT plant_templates_pkey PRIMARY KEY (id);


--
-- Name: point_group_items point_group_items_pkey; Type: CONSTRAINT; Schema: public; Owner: -
--

ALTER TABLE ONLY public.point_group_items
    ADD CONSTRAINT point_group_items_pkey PRIMARY KEY (id);


--
-- Name: point_groups point_groups_pkey; Type: CONSTRAINT; Schema: public; Owner: -
--

ALTER TABLE ONLY public.point_groups
    ADD CONSTRAINT point_groups_pkey PRIMARY KEY (id);


--
-- Name: points points_pkey; Type: CONSTRAINT; Schema: public; Owner: -
--

ALTER TABLE ONLY public.points
    ADD CONSTRAINT points_pkey PRIMARY KEY (id);


--
-- Name: primary_nodes primary_nodes_pkey; Type: CONSTRAINT; Schema: public; Owner: -
--

ALTER TABLE ONLY public.primary_nodes
    ADD CONSTRAINT primary_nodes_pkey PRIMARY KEY (id);


--
-- Name: primitive_pairs primitive_pairs_pkey; Type: CONSTRAINT; Schema: public; Owner: -
--

ALTER TABLE ONLY public.primitive_pairs
    ADD CONSTRAINT primitive_pairs_pkey PRIMARY KEY (id);


--
-- Name: primitives primitives_pkey; Type: CONSTRAINT; Schema: public; Owner: -
--

ALTER TABLE ONLY public.primitives
    ADD CONSTRAINT primitives_pkey PRIMARY KEY (id);


--
-- Name: regimen_items regimen_items_pkey; Type: CONSTRAINT; Schema: public; Owner: -
--

ALTER TABLE ONLY public.regimen_items
    ADD CONSTRAINT regimen_items_pkey PRIMARY KEY (id);


--
-- Name: regimens regimens_pkey; Type: CONSTRAINT; Schema: public; Owner: -
--

ALTER TABLE ONLY public.regimens
    ADD CONSTRAINT regimens_pkey PRIMARY KEY (id);


--
-- Name: saved_gardens saved_gardens_pkey; Type: CONSTRAINT; Schema: public; Owner: -
--

ALTER TABLE ONLY public.saved_gardens
    ADD CONSTRAINT saved_gardens_pkey PRIMARY KEY (id);


--
-- Name: schema_migrations schema_migrations_pkey; Type: CONSTRAINT; Schema: public; Owner: -
--

ALTER TABLE ONLY public.schema_migrations
    ADD CONSTRAINT schema_migrations_pkey PRIMARY KEY (version);


--
-- Name: sensor_readings sensor_readings_pkey; Type: CONSTRAINT; Schema: public; Owner: -
--

ALTER TABLE ONLY public.sensor_readings
    ADD CONSTRAINT sensor_readings_pkey PRIMARY KEY (id);


--
-- Name: sensors sensors_pkey; Type: CONSTRAINT; Schema: public; Owner: -
--

ALTER TABLE ONLY public.sensors
    ADD CONSTRAINT sensors_pkey PRIMARY KEY (id);


--
-- Name: sequences sequences_pkey; Type: CONSTRAINT; Schema: public; Owner: -
--

ALTER TABLE ONLY public.sequences
    ADD CONSTRAINT sequences_pkey PRIMARY KEY (id);


--
-- Name: standard_pairs standard_pairs_pkey; Type: CONSTRAINT; Schema: public; Owner: -
--

ALTER TABLE ONLY public.standard_pairs
    ADD CONSTRAINT standard_pairs_pkey PRIMARY KEY (id);


--
-- Name: token_issuances token_issuances_pkey; Type: CONSTRAINT; Schema: public; Owner: -
--

ALTER TABLE ONLY public.token_issuances
    ADD CONSTRAINT token_issuances_pkey PRIMARY KEY (id);


--
-- Name: tools tools_pkey; Type: CONSTRAINT; Schema: public; Owner: -
--

ALTER TABLE ONLY public.tools
    ADD CONSTRAINT tools_pkey PRIMARY KEY (id);


--
-- Name: users users_pkey; Type: CONSTRAINT; Schema: public; Owner: -
--

ALTER TABLE ONLY public.users
    ADD CONSTRAINT users_pkey PRIMARY KEY (id);


--
-- Name: web_app_configs web_app_configs_pkey; Type: CONSTRAINT; Schema: public; Owner: -
--

ALTER TABLE ONLY public.web_app_configs
    ADD CONSTRAINT web_app_configs_pkey PRIMARY KEY (id);


--
-- Name: webcam_feeds webcam_feeds_pkey; Type: CONSTRAINT; Schema: public; Owner: -
--

ALTER TABLE ONLY public.webcam_feeds
    ADD CONSTRAINT webcam_feeds_pkey PRIMARY KEY (id);


--
-- Name: delayed_jobs_priority; Type: INDEX; Schema: public; Owner: -
--

CREATE INDEX delayed_jobs_priority ON public.delayed_jobs USING btree (priority, run_at);


--
-- Name: index_active_storage_attachments_on_blob_id; Type: INDEX; Schema: public; Owner: -
--

CREATE INDEX index_active_storage_attachments_on_blob_id ON public.active_storage_attachments USING btree (blob_id);


--
-- Name: index_active_storage_attachments_uniqueness; Type: INDEX; Schema: public; Owner: -
--

CREATE UNIQUE INDEX index_active_storage_attachments_uniqueness ON public.active_storage_attachments USING btree (record_type, record_id, name, blob_id);


--
-- Name: index_active_storage_blobs_on_key; Type: INDEX; Schema: public; Owner: -
--

CREATE UNIQUE INDEX index_active_storage_blobs_on_key ON public.active_storage_blobs USING btree (key);


--
-- Name: index_alerts_on_device_id; Type: INDEX; Schema: public; Owner: -
--

CREATE INDEX index_alerts_on_device_id ON public.alerts USING btree (device_id);


--
-- Name: index_arg_sets_on_fragment_id; Type: INDEX; Schema: public; Owner: -
--

CREATE INDEX index_arg_sets_on_fragment_id ON public.arg_sets USING btree (fragment_id);


--
-- Name: index_arg_sets_on_node_id; Type: INDEX; Schema: public; Owner: -
--

CREATE INDEX index_arg_sets_on_node_id ON public.arg_sets USING btree (node_id);


--
-- Name: index_devices_on_mounted_tool_id; Type: INDEX; Schema: public; Owner: -
--

CREATE INDEX index_devices_on_mounted_tool_id ON public.devices USING btree (mounted_tool_id);


--
-- Name: index_devices_on_timezone; Type: INDEX; Schema: public; Owner: -
--

CREATE INDEX index_devices_on_timezone ON public.devices USING btree (timezone);


--
-- Name: index_diagnostic_dumps_on_device_id; Type: INDEX; Schema: public; Owner: -
--

CREATE INDEX index_diagnostic_dumps_on_device_id ON public.diagnostic_dumps USING btree (device_id);


--
-- Name: index_edge_nodes_on_kind_and_value; Type: INDEX; Schema: public; Owner: -
--

CREATE INDEX index_edge_nodes_on_kind_and_value ON public.edge_nodes USING btree (kind, value);


--
-- Name: index_edge_nodes_on_primary_node_id; Type: INDEX; Schema: public; Owner: -
--

CREATE INDEX index_edge_nodes_on_primary_node_id ON public.edge_nodes USING btree (primary_node_id);


--
-- Name: index_edge_nodes_on_sequence_id; Type: INDEX; Schema: public; Owner: -
--

CREATE INDEX index_edge_nodes_on_sequence_id ON public.edge_nodes USING btree (sequence_id);


--
-- Name: index_farm_events_on_device_id; Type: INDEX; Schema: public; Owner: -
--

CREATE INDEX index_farm_events_on_device_id ON public.farm_events USING btree (device_id);


--
-- Name: index_farm_events_on_end_time; Type: INDEX; Schema: public; Owner: -
--

CREATE INDEX index_farm_events_on_end_time ON public.farm_events USING btree (end_time);


--
-- Name: index_farm_events_on_executable_type_and_executable_id; Type: INDEX; Schema: public; Owner: -
--

CREATE INDEX index_farm_events_on_executable_type_and_executable_id ON public.farm_events USING btree (executable_type, executable_id);


--
-- Name: index_farmware_envs_on_device_id; Type: INDEX; Schema: public; Owner: -
--

CREATE INDEX index_farmware_envs_on_device_id ON public.farmware_envs USING btree (device_id);


--
-- Name: index_farmware_installations_on_device_id; Type: INDEX; Schema: public; Owner: -
--

CREATE INDEX index_farmware_installations_on_device_id ON public.farmware_installations USING btree (device_id);


--
-- Name: index_fbos_configs_on_device_id; Type: INDEX; Schema: public; Owner: -
--

CREATE INDEX index_fbos_configs_on_device_id ON public.fbos_configs USING btree (device_id);


--
-- Name: index_firmware_configs_on_device_id; Type: INDEX; Schema: public; Owner: -
--

CREATE INDEX index_firmware_configs_on_device_id ON public.firmware_configs USING btree (device_id);


--
-- Name: index_folders_on_device_id; Type: INDEX; Schema: public; Owner: -
--

CREATE INDEX index_folders_on_device_id ON public.folders USING btree (device_id);


--
-- Name: index_fragments_on_device_id; Type: INDEX; Schema: public; Owner: -
--

CREATE INDEX index_fragments_on_device_id ON public.fragments USING btree (device_id);


--
-- Name: index_fragments_on_owner_type_and_owner_id; Type: INDEX; Schema: public; Owner: -
--

CREATE INDEX index_fragments_on_owner_type_and_owner_id ON public.fragments USING btree (owner_type, owner_id);


--
-- Name: index_global_configs_on_key; Type: INDEX; Schema: public; Owner: -
--

CREATE INDEX index_global_configs_on_key ON public.global_configs USING btree (key);


--
-- Name: index_images_on_device_id; Type: INDEX; Schema: public; Owner: -
--

CREATE INDEX index_images_on_device_id ON public.images USING btree (device_id);


--
-- Name: index_logs_on_created_at; Type: INDEX; Schema: public; Owner: -
--

CREATE INDEX index_logs_on_created_at ON public.logs USING btree (created_at);


--
-- Name: index_logs_on_device_id; Type: INDEX; Schema: public; Owner: -
--

CREATE INDEX index_logs_on_device_id ON public.logs USING btree (device_id);


--
-- Name: index_logs_on_device_id_and_created_at; Type: INDEX; Schema: public; Owner: -
--

CREATE INDEX index_logs_on_device_id_and_created_at ON public.logs USING btree (device_id, created_at);


--
-- Name: index_logs_on_sent_at; Type: INDEX; Schema: public; Owner: -
--

CREATE INDEX index_logs_on_sent_at ON public.logs USING btree (sent_at);


--
-- Name: index_logs_on_type; Type: INDEX; Schema: public; Owner: -
--

CREATE INDEX index_logs_on_type ON public.logs USING btree (type);


--
-- Name: index_logs_on_updated_at; Type: INDEX; Schema: public; Owner: -
--

CREATE INDEX index_logs_on_updated_at ON public.logs USING btree (updated_at);


--
-- Name: index_logs_on_verbosity; Type: INDEX; Schema: public; Owner: -
--

CREATE INDEX index_logs_on_verbosity ON public.logs USING btree (verbosity);


--
-- Name: index_logs_on_verbosity_and_type; Type: INDEX; Schema: public; Owner: -
--

CREATE INDEX index_logs_on_verbosity_and_type ON public.logs USING btree (verbosity, type);


--
-- Name: index_nodes_on_fragment_id; Type: INDEX; Schema: public; Owner: -
--

CREATE INDEX index_nodes_on_fragment_id ON public.nodes USING btree (fragment_id);


--
-- Name: index_nodes_on_kind_id; Type: INDEX; Schema: public; Owner: -
--

CREATE INDEX index_nodes_on_kind_id ON public.nodes USING btree (kind_id);


--
-- Name: index_peripherals_on_device_id; Type: INDEX; Schema: public; Owner: -
--

CREATE INDEX index_peripherals_on_device_id ON public.peripherals USING btree (device_id);


--
-- Name: index_peripherals_on_mode; Type: INDEX; Schema: public; Owner: -
--

CREATE INDEX index_peripherals_on_mode ON public.peripherals USING btree (mode);


--
-- Name: index_pin_bindings_on_device_id; Type: INDEX; Schema: public; Owner: -
--

CREATE INDEX index_pin_bindings_on_device_id ON public.pin_bindings USING btree (device_id);


--
-- Name: index_pin_bindings_on_sequence_id; Type: INDEX; Schema: public; Owner: -
--

CREATE INDEX index_pin_bindings_on_sequence_id ON public.pin_bindings USING btree (sequence_id);


--
-- Name: index_plant_templates_on_device_id; Type: INDEX; Schema: public; Owner: -
--

CREATE INDEX index_plant_templates_on_device_id ON public.plant_templates USING btree (device_id);


--
-- Name: index_plant_templates_on_saved_garden_id; Type: INDEX; Schema: public; Owner: -
--

CREATE INDEX index_plant_templates_on_saved_garden_id ON public.plant_templates USING btree (saved_garden_id);


--
-- Name: index_point_group_items_on_point_group_id; Type: INDEX; Schema: public; Owner: -
--

CREATE INDEX index_point_group_items_on_point_group_id ON public.point_group_items USING btree (point_group_id);


--
-- Name: index_point_group_items_on_point_id; Type: INDEX; Schema: public; Owner: -
--

CREATE INDEX index_point_group_items_on_point_id ON public.point_group_items USING btree (point_id);


--
-- Name: index_point_groups_on_device_id; Type: INDEX; Schema: public; Owner: -
--

CREATE INDEX index_point_groups_on_device_id ON public.point_groups USING btree (device_id);


--
-- Name: index_points_on_device_id; Type: INDEX; Schema: public; Owner: -
--

CREATE INDEX index_points_on_device_id ON public.points USING btree (device_id);


--
-- Name: index_points_on_device_id_and_tool_id; Type: INDEX; Schema: public; Owner: -
--

CREATE UNIQUE INDEX index_points_on_device_id_and_tool_id ON public.points USING btree (device_id, tool_id);


--
-- Name: index_points_on_discarded_at; Type: INDEX; Schema: public; Owner: -
--

CREATE INDEX index_points_on_discarded_at ON public.points USING btree (discarded_at);


--
-- Name: index_points_on_id_and_pointer_type; Type: INDEX; Schema: public; Owner: -
--

CREATE INDEX index_points_on_id_and_pointer_type ON public.points USING btree (id, pointer_type);


--
-- Name: index_points_on_meta; Type: INDEX; Schema: public; Owner: -
--

CREATE INDEX index_points_on_meta ON public.points USING gin (meta);


--
-- Name: index_points_on_tool_id; Type: INDEX; Schema: public; Owner: -
--

CREATE INDEX index_points_on_tool_id ON public.points USING btree (tool_id);


--
-- Name: index_primary_nodes_on_body_id; Type: INDEX; Schema: public; Owner: -
--

CREATE INDEX index_primary_nodes_on_body_id ON public.primary_nodes USING btree (body_id);


--
-- Name: index_primary_nodes_on_child_id; Type: INDEX; Schema: public; Owner: -
--

CREATE INDEX index_primary_nodes_on_child_id ON public.primary_nodes USING btree (child_id);


--
-- Name: index_primary_nodes_on_next_id; Type: INDEX; Schema: public; Owner: -
--

CREATE INDEX index_primary_nodes_on_next_id ON public.primary_nodes USING btree (next_id);


--
-- Name: index_primary_nodes_on_parent_id; Type: INDEX; Schema: public; Owner: -
--

CREATE INDEX index_primary_nodes_on_parent_id ON public.primary_nodes USING btree (parent_id);


--
-- Name: index_primary_nodes_on_sequence_id; Type: INDEX; Schema: public; Owner: -
--

CREATE INDEX index_primary_nodes_on_sequence_id ON public.primary_nodes USING btree (sequence_id);


--
-- Name: index_primitive_pairs_on_arg_name_id; Type: INDEX; Schema: public; Owner: -
--

CREATE INDEX index_primitive_pairs_on_arg_name_id ON public.primitive_pairs USING btree (arg_name_id);


--
-- Name: index_primitive_pairs_on_arg_set_id; Type: INDEX; Schema: public; Owner: -
--

CREATE INDEX index_primitive_pairs_on_arg_set_id ON public.primitive_pairs USING btree (arg_set_id);


--
-- Name: index_primitive_pairs_on_fragment_id; Type: INDEX; Schema: public; Owner: -
--

CREATE INDEX index_primitive_pairs_on_fragment_id ON public.primitive_pairs USING btree (fragment_id);


--
-- Name: index_primitive_pairs_on_primitive_id; Type: INDEX; Schema: public; Owner: -
--

CREATE INDEX index_primitive_pairs_on_primitive_id ON public.primitive_pairs USING btree (primitive_id);


--
-- Name: index_primitives_on_fragment_id; Type: INDEX; Schema: public; Owner: -
--

CREATE INDEX index_primitives_on_fragment_id ON public.primitives USING btree (fragment_id);


--
-- Name: index_regimen_items_on_regimen_id; Type: INDEX; Schema: public; Owner: -
--

CREATE INDEX index_regimen_items_on_regimen_id ON public.regimen_items USING btree (regimen_id);


--
-- Name: index_regimen_items_on_sequence_id; Type: INDEX; Schema: public; Owner: -
--

CREATE INDEX index_regimen_items_on_sequence_id ON public.regimen_items USING btree (sequence_id);


--
-- Name: index_regimens_on_device_id; Type: INDEX; Schema: public; Owner: -
--

CREATE INDEX index_regimens_on_device_id ON public.regimens USING btree (device_id);


--
-- Name: index_saved_gardens_on_device_id; Type: INDEX; Schema: public; Owner: -
--

CREATE INDEX index_saved_gardens_on_device_id ON public.saved_gardens USING btree (device_id);


--
-- Name: index_sensor_readings_on_device_id; Type: INDEX; Schema: public; Owner: -
--

CREATE INDEX index_sensor_readings_on_device_id ON public.sensor_readings USING btree (device_id);


--
-- Name: index_sensors_on_device_id; Type: INDEX; Schema: public; Owner: -
--

CREATE INDEX index_sensors_on_device_id ON public.sensors USING btree (device_id);


--
-- Name: index_sequences_on_created_at; Type: INDEX; Schema: public; Owner: -
--

CREATE INDEX index_sequences_on_created_at ON public.sequences USING btree (created_at);


--
-- Name: index_sequences_on_device_id; Type: INDEX; Schema: public; Owner: -
--

CREATE INDEX index_sequences_on_device_id ON public.sequences USING btree (device_id);


--
-- Name: index_sequences_on_folder_id; Type: INDEX; Schema: public; Owner: -
--

CREATE INDEX index_sequences_on_folder_id ON public.sequences USING btree (folder_id);


--
-- Name: index_standard_pairs_on_arg_name_id; Type: INDEX; Schema: public; Owner: -
--

CREATE INDEX index_standard_pairs_on_arg_name_id ON public.standard_pairs USING btree (arg_name_id);


--
-- Name: index_standard_pairs_on_arg_set_id; Type: INDEX; Schema: public; Owner: -
--

CREATE INDEX index_standard_pairs_on_arg_set_id ON public.standard_pairs USING btree (arg_set_id);


--
-- Name: index_standard_pairs_on_fragment_id; Type: INDEX; Schema: public; Owner: -
--

CREATE INDEX index_standard_pairs_on_fragment_id ON public.standard_pairs USING btree (fragment_id);


--
-- Name: index_standard_pairs_on_node_id; Type: INDEX; Schema: public; Owner: -
--

CREATE INDEX index_standard_pairs_on_node_id ON public.standard_pairs USING btree (node_id);


--
-- Name: index_token_issuances_on_device_id; Type: INDEX; Schema: public; Owner: -
--

CREATE INDEX index_token_issuances_on_device_id ON public.token_issuances USING btree (device_id);


--
-- Name: index_token_issuances_on_exp; Type: INDEX; Schema: public; Owner: -
--

CREATE INDEX index_token_issuances_on_exp ON public.token_issuances USING btree (exp);


--
-- Name: index_token_issuances_on_jti_and_device_id; Type: INDEX; Schema: public; Owner: -
--

CREATE INDEX index_token_issuances_on_jti_and_device_id ON public.token_issuances USING btree (jti, device_id);


--
-- Name: index_tools_on_device_id; Type: INDEX; Schema: public; Owner: -
--

CREATE INDEX index_tools_on_device_id ON public.tools USING btree (device_id);


--
-- Name: index_users_on_agreed_to_terms_at; Type: INDEX; Schema: public; Owner: -
--

CREATE INDEX index_users_on_agreed_to_terms_at ON public.users USING btree (agreed_to_terms_at);


--
-- Name: index_users_on_confirmation_token; Type: INDEX; Schema: public; Owner: -
--

CREATE INDEX index_users_on_confirmation_token ON public.users USING btree (confirmation_token);


--
-- Name: index_users_on_device_id; Type: INDEX; Schema: public; Owner: -
--

CREATE INDEX index_users_on_device_id ON public.users USING btree (device_id);


--
-- Name: index_users_on_email; Type: INDEX; Schema: public; Owner: -
--

CREATE UNIQUE INDEX index_users_on_email ON public.users USING btree (email);


--
-- Name: index_web_app_configs_on_device_id; Type: INDEX; Schema: public; Owner: -
--

CREATE INDEX index_web_app_configs_on_device_id ON public.web_app_configs USING btree (device_id);


--
-- Name: index_webcam_feeds_on_device_id; Type: INDEX; Schema: public; Owner: -
--

CREATE INDEX index_webcam_feeds_on_device_id ON public.webcam_feeds USING btree (device_id);


--
-- Name: farm_events farm_events_device_id_fk; Type: FK CONSTRAINT; Schema: public; Owner: -
--

ALTER TABLE ONLY public.farm_events
    ADD CONSTRAINT farm_events_device_id_fk FOREIGN KEY (device_id) REFERENCES public.devices(id);


--
-- Name: sensor_readings fk_rails_04297fb1ff; Type: FK CONSTRAINT; Schema: public; Owner: -
--

ALTER TABLE ONLY public.sensor_readings
    ADD CONSTRAINT fk_rails_04297fb1ff FOREIGN KEY (device_id) REFERENCES public.devices(id);


--
-- Name: pin_bindings fk_rails_1f1c3b6979; Type: FK CONSTRAINT; Schema: public; Owner: -
--

ALTER TABLE ONLY public.pin_bindings
    ADD CONSTRAINT fk_rails_1f1c3b6979 FOREIGN KEY (device_id) REFERENCES public.devices(id);


--
-- Name: folders fk_rails_58e285f76e; Type: FK CONSTRAINT; Schema: public; Owner: -
--

ALTER TABLE ONLY public.folders
    ADD CONSTRAINT fk_rails_58e285f76e FOREIGN KEY (parent_id) REFERENCES public.folders(id);


--
-- Name: sensors fk_rails_92e56bf2fb; Type: FK CONSTRAINT; Schema: public; Owner: -
--

ALTER TABLE ONLY public.sensors
    ADD CONSTRAINT fk_rails_92e56bf2fb FOREIGN KEY (device_id) REFERENCES public.devices(id);


--
-- Name: points fk_rails_a62cbb8aca; Type: FK CONSTRAINT; Schema: public; Owner: -
--

ALTER TABLE ONLY public.points
    ADD CONSTRAINT fk_rails_a62cbb8aca FOREIGN KEY (tool_id) REFERENCES public.tools(id);


--
-- Name: farmware_envs fk_rails_ab55c3a1d1; Type: FK CONSTRAINT; Schema: public; Owner: -
--

ALTER TABLE ONLY public.farmware_envs
    ADD CONSTRAINT fk_rails_ab55c3a1d1 FOREIGN KEY (device_id) REFERENCES public.devices(id);


--
-- Name: primary_nodes fk_rails_bca7fee3b9; Type: FK CONSTRAINT; Schema: public; Owner: -
--

ALTER TABLE ONLY public.primary_nodes
    ADD CONSTRAINT fk_rails_bca7fee3b9 FOREIGN KEY (sequence_id) REFERENCES public.sequences(id);


--
-- Name: alerts fk_rails_c0132c78be; Type: FK CONSTRAINT; Schema: public; Owner: -
--

ALTER TABLE ONLY public.alerts
    ADD CONSTRAINT fk_rails_c0132c78be FOREIGN KEY (device_id) REFERENCES public.devices(id);


--
-- Name: active_storage_attachments fk_rails_c3b3935057; Type: FK CONSTRAINT; Schema: public; Owner: -
--

ALTER TABLE ONLY public.active_storage_attachments
    ADD CONSTRAINT fk_rails_c3b3935057 FOREIGN KEY (blob_id) REFERENCES public.active_storage_blobs(id);


--
-- Name: diagnostic_dumps fk_rails_c5df7fdc83; Type: FK CONSTRAINT; Schema: public; Owner: -
--

ALTER TABLE ONLY public.diagnostic_dumps
    ADD CONSTRAINT fk_rails_c5df7fdc83 FOREIGN KEY (device_id) REFERENCES public.devices(id);


--
-- Name: farmware_installations fk_rails_c72f38683f; Type: FK CONSTRAINT; Schema: public; Owner: -
--

ALTER TABLE ONLY public.farmware_installations
    ADD CONSTRAINT fk_rails_c72f38683f FOREIGN KEY (device_id) REFERENCES public.devices(id);


--
-- Name: edge_nodes fk_rails_c86213fd78; Type: FK CONSTRAINT; Schema: public; Owner: -
--

ALTER TABLE ONLY public.edge_nodes
    ADD CONSTRAINT fk_rails_c86213fd78 FOREIGN KEY (sequence_id) REFERENCES public.sequences(id);


--
-- Name: points fk_rails_d6f3cdbe9a; Type: FK CONSTRAINT; Schema: public; Owner: -
--

ALTER TABLE ONLY public.points
    ADD CONSTRAINT fk_rails_d6f3cdbe9a FOREIGN KEY (device_id) REFERENCES public.devices(id);


--
-- Name: token_issuances fk_rails_e202a61188; Type: FK CONSTRAINT; Schema: public; Owner: -
--

ALTER TABLE ONLY public.token_issuances
    ADD CONSTRAINT fk_rails_e202a61188 FOREIGN KEY (device_id) REFERENCES public.devices(id);


--
-- Name: devices fk_rails_eef5afaff7; Type: FK CONSTRAINT; Schema: public; Owner: -
--

ALTER TABLE ONLY public.devices
    ADD CONSTRAINT fk_rails_eef5afaff7 FOREIGN KEY (mounted_tool_id) REFERENCES public.tools(id);


--
-- Name: pin_bindings fk_rails_f72ee24d98; Type: FK CONSTRAINT; Schema: public; Owner: -
--

ALTER TABLE ONLY public.pin_bindings
    ADD CONSTRAINT fk_rails_f72ee24d98 FOREIGN KEY (sequence_id) REFERENCES public.sequences(id);


--
-- Name: peripherals fk_rails_fdaad0007f; Type: FK CONSTRAINT; Schema: public; Owner: -
--

ALTER TABLE ONLY public.peripherals
    ADD CONSTRAINT fk_rails_fdaad0007f FOREIGN KEY (device_id) REFERENCES public.devices(id);


--
-- Name: fragments fragments_device_id_fk; Type: FK CONSTRAINT; Schema: public; Owner: -
--

ALTER TABLE ONLY public.fragments
    ADD CONSTRAINT fragments_device_id_fk FOREIGN KEY (device_id) REFERENCES public.devices(id);


--
-- Name: logs logs_device_id_fk; Type: FK CONSTRAINT; Schema: public; Owner: -
--

ALTER TABLE ONLY public.logs
    ADD CONSTRAINT logs_device_id_fk FOREIGN KEY (device_id) REFERENCES public.devices(id);


--
-- Name: plant_templates plant_templates_device_id_fk; Type: FK CONSTRAINT; Schema: public; Owner: -
--

ALTER TABLE ONLY public.plant_templates
    ADD CONSTRAINT plant_templates_device_id_fk FOREIGN KEY (device_id) REFERENCES public.devices(id);


--
-- Name: plant_templates plant_templates_saved_garden_id_fk; Type: FK CONSTRAINT; Schema: public; Owner: -
--

ALTER TABLE ONLY public.plant_templates
    ADD CONSTRAINT plant_templates_saved_garden_id_fk FOREIGN KEY (saved_garden_id) REFERENCES public.saved_gardens(id);


--
-- Name: point_group_items point_group_items_point_group_id_fk; Type: FK CONSTRAINT; Schema: public; Owner: -
--

ALTER TABLE ONLY public.point_group_items
    ADD CONSTRAINT point_group_items_point_group_id_fk FOREIGN KEY (point_group_id) REFERENCES public.point_groups(id);


--
-- Name: point_group_items point_group_items_point_id_fk; Type: FK CONSTRAINT; Schema: public; Owner: -
--

ALTER TABLE ONLY public.point_group_items
    ADD CONSTRAINT point_group_items_point_id_fk FOREIGN KEY (point_id) REFERENCES public.points(id);


--
-- Name: point_groups point_groups_device_id_fk; Type: FK CONSTRAINT; Schema: public; Owner: -
--

ALTER TABLE ONLY public.point_groups
    ADD CONSTRAINT point_groups_device_id_fk FOREIGN KEY (device_id) REFERENCES public.devices(id);


--
-- Name: saved_gardens saved_gardens_device_id_fk; Type: FK CONSTRAINT; Schema: public; Owner: -
--

ALTER TABLE ONLY public.saved_gardens
    ADD CONSTRAINT saved_gardens_device_id_fk FOREIGN KEY (device_id) REFERENCES public.devices(id);


--
-- Name: tools tools_device_id_fk; Type: FK CONSTRAINT; Schema: public; Owner: -
--

ALTER TABLE ONLY public.tools
    ADD CONSTRAINT tools_device_id_fk FOREIGN KEY (device_id) REFERENCES public.devices(id);


--
-- Name: users users_device_id_fk; Type: FK CONSTRAINT; Schema: public; Owner: -
--

ALTER TABLE ONLY public.users
    ADD CONSTRAINT users_device_id_fk FOREIGN KEY (device_id) REFERENCES public.devices(id);


--
-- PostgreSQL database dump complete
--

SET search_path TO "$user", public;

INSERT INTO "schema_migrations" (version) VALUES
('20170629160248'),
('20170703010946'),
('20170807143633'),
('20170814084814'),
('20170818163411'),
('20170918173928'),
('20171003143906'),
('20171003144428'),
('20171017200333'),
('20171031184914'),
('20180104215253'),
('20180105175215'),
('20180109070610'),
('20180109165402'),
('20180121191538'),
('20180122203010'),
('20180124194814'),
('20180126141955'),
('20180201031848'),
('20180201153221'),
('20180202165503'),
('20180205173255'),
('20180209134752'),
('20180211161515'),
('20180213175531'),
('20180215064728'),
('20180215171709'),
('20180215205625'),
('20180215224528'),
('20180216205047'),
('20180217173606'),
('20180226164100'),
('20180227172811'),
('20180228144634'),
('20180301222052'),
('20180305170608'),
('20180306195021'),
('20180310220435'),
('20180315205136'),
('20180323190601'),
('20180325220047'),
('20180325222824'),
('20180326160853'),
('20180328200512'),
('20180328212540'),
('20180330130914'),
('20180330143232'),
('20180401141611'),
('20180403211523'),
('20180404165355'),
('20180407131311'),
('20180409150813'),
('20180410160336'),
('20180410180929'),
('20180410192539'),
('20180411122627'),
('20180411175813'),
('20180412144034'),
('20180412191221'),
('20180412224141'),
('20180413125139'),
('20180413145332'),
('20180417123713'),
('20180418205557'),
('20180419164627'),
('20180423171551'),
('20180423202520'),
('20180430161447'),
('20180501121046'),
('20180502050250'),
('20180508141310'),
('20180518131709'),
('20180520201349'),
('20180521140428'),
('20180521195953'),
('20180524161501'),
('20180606131907'),
('20180609144559'),
('20180615153318'),
('20180713182937'),
('20180716163108'),
('20180719143412'),
('20180720021451'),
('20180726145505'),
('20180726165546'),
('20180727152741'),
('20180813185430'),
('20180815143819'),
('20180829211322'),
('20180910143055'),
('20180920194120'),
('20180925203846'),
('20180926161918'),
('20181014221342'),
('20181019023351'),
('20181025182807'),
('20181112010427'),
('20181126175951'),
('20181204005038'),
('20181208035706'),
('20190103211708'),
('20190103213956'),
('20190108211419'),
('20190209133811'),
('20190212215842'),
('20190307205648'),
('20190401212119'),
('20190411152319'),
('20190411171401'),
('20190411222900'),
('20190416035406'),
('20190417165636'),
('20190419001321'),
('20190419052844'),
('20190419174728'),
('20190419174811'),
('20190501143201'),
('20190502163453'),
('20190504170018'),
('20190512015442'),
('20190513221836'),
('20190515185612'),
('20190515205442'),
('20190603233157'),
('20190605185311'),
('20190607192429'),
('20190613190531'),
('20190613215319'),
('20190621160042'),
('20190621202204'),
('20190701155706'),
('20190709194037'),
('20190715214412'),
('20190722160305'),
('20190729134954'),
('20190804194135'),
('20190804194154'),
('20190823164837'),
('20190918185359'),
('20190924190539'),
('20190930202839'),
('20191002125625'),
('20191107170431'),
('20191119204916'),
<<<<<<< HEAD
('20191203163621');
=======
('20191203163621'),
('20191219212755'),
('20191220010646');
>>>>>>> 077894bb

<|MERGE_RESOLUTION|>--- conflicted
+++ resolved
@@ -1406,7 +1406,7 @@
             edge_nodes.kind,
             edge_nodes.value
            FROM public.edge_nodes
-          WHERE (((edge_nodes.kind)::text = 'resource_type'::text) AND ((edge_nodes.value)::text = ANY (ARRAY[('"GenericPointer"'::character varying)::text, ('"ToolSlot"'::character varying)::text, ('"Plant"'::character varying)::text])))
+          WHERE (((edge_nodes.kind)::text = 'resource_type'::text) AND ((edge_nodes.value)::text = ANY ((ARRAY['"GenericPointer"'::character varying, '"ToolSlot"'::character varying, '"Plant"'::character varying])::text[])))
         ), resource_id AS (
          SELECT edge_nodes.primary_node_id,
             edge_nodes.kind,
@@ -1686,8 +1686,7 @@
     agreed_to_terms_at timestamp without time zone,
     confirmation_sent_at timestamp without time zone,
     unconfirmed_email character varying,
-    inactivity_warning_sent_at timestamp without time zone,
-    inactivity_warning_count integer
+    inactivity_warning_sent_at timestamp without time zone
 );
 
 
@@ -3444,11 +3443,7 @@
 ('20191002125625'),
 ('20191107170431'),
 ('20191119204916'),
-<<<<<<< HEAD
-('20191203163621');
-=======
 ('20191203163621'),
 ('20191219212755'),
 ('20191220010646');
->>>>>>> 077894bb
-
+
