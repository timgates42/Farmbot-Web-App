--- conflicted
+++ resolved
@@ -36,16 +36,9 @@
       ActiveRecord::Base.transaction do
         seq.migrated_nodes = true
         seq.save!
-<<<<<<< HEAD
-        CeleryScript::StoreCelery.run!(sequence: seq)
-        CeleryScript::FetchCelery.run!(sequence: seq.reload) # Perf nightmare?
-      end
-=======
-        reload_dependencies(seq)
         CeleryScript::StoreCelery.run!(sequence: seq)
       end
       CeleryScript::FetchCelery.run!(sequence: seq.reload) # Perf nightmare?
->>>>>>> 3dadb77c
     end
   end
 end