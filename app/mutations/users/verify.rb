--- conflicted
+++ resolved
@@ -7,13 +7,7 @@
     end
 
     def execute
-<<<<<<< HEAD
-      user.confirmed_at = Time.now
-      # Prevent token reuse:
-      user.confirmation_token = ""
-=======
       user.verified_at = Time.now
->>>>>>> d624c387
       user.save!
       SessionToken.as_json(user.reload, AbstractJwtToken::HUMAN_AUD)
     end
