module Users
  class Create < Mutations::Command
    include Auth::ConsentHelpers
<<<<<<< HEAD
    CANT_USE_SERVER = "You are not authorized to use this server. "\
                      "Please use an official email address."
=======
    CANT_USE_SERVER    = "You are not authorized to use this server. "\
                         "Please use an official email address."
    ALREADY_REGISTERED = "Already registered"
    PW_MISMATCH        = "Password and confirmation do not match."
>>>>>>> b6ac26fa

    required do
      string :name
      string :email
      string :password
      string :password_confirmation
    end

    optional do
      boolean :agree_to_terms
    end

    def validate
      maybe_validate_tos
      maybe_check_email_domain
      email.downcase!
      add_error :email, :*, ALREADY_REGISTERED if User.find_by(email: email)
      if password != password_confirmation
        add_error :password, :*, PW_MISMATCH
      end
    end

    def execute
      params = { email:                 email,
                 password:              password,
                 password_confirmation: password_confirmation,
                 name:                  name }
      params[:agreed_to_terms_at] = Time.now
      user   = User.create!(params)
      device = Devices::Create.run!(user: user)
      UserMailer
        .welcome_email(user)
        .deliver_later unless User::SKIP_EMAIL_VALIDATION
      {message: "Check your email!"}
    end

    def allowed_domains
      @allowed_domains ||= ENV["TRUSTED_DOMAINS"].split(",").map(&:strip)
    end

    def actual_domain
      @actual_domain ||= email.split("@").last
    end

    def domain_is_ok?
      ENV["TRUSTED_DOMAINS"] ? allowed_domains.include?(actual_domain) : true
    end

    def you_cant_use_this_server
      add_error :email, :email, CANT_USE_SERVER
    end

    def maybe_check_email_domain
      you_cant_use_this_server unless domain_is_ok?
    end
  end
end<|MERGE_RESOLUTION|>--- conflicted
+++ resolved
@@ -1,15 +1,10 @@
 module Users
   class Create < Mutations::Command
     include Auth::ConsentHelpers
-<<<<<<< HEAD
-    CANT_USE_SERVER = "You are not authorized to use this server. "\
-                      "Please use an official email address."
-=======
     CANT_USE_SERVER    = "You are not authorized to use this server. "\
                          "Please use an official email address."
     ALREADY_REGISTERED = "Already registered"
     PW_MISMATCH        = "Password and confirmation do not match."
->>>>>>> b6ac26fa
 
     required do
       string :name
