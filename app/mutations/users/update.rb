--- conflicted
+++ resolved
@@ -20,22 +20,8 @@
     end
 
     def execute
-<<<<<<< HEAD
+      maybe_perform_password_reset
       user.update_attributes!(calculated_update)
-      maybe_perform_password_reset
-=======
-      attributes_excluded_from_update = [:user]
-      unless skip_email_stuff
-        set_unconfirmed_email if email.present?
-        attributes_excluded_from_update.push(:email)
-      end
-      user.update_attributes!(inputs.except(*attributes_excluded_from_update))
-
-      if inputs[:password]
-        SendFactoryResetJob.perform_later(user.device)
-        delete_all_tokens_except_this_one
-      end
->>>>>>> 936a2690
       user.reload
     end
 
@@ -75,11 +61,7 @@
     end
 
     def set_unconfirmed_email
-<<<<<<< HEAD
-      # user.reset_confirmation_token
-=======
       user.reset_confirmation_token
->>>>>>> 936a2690
       user.unconfirmed_email = email
       user.save!
       UserMailer.email_update(user).deliver_later
