# All configuration related to validation of sequences. This includes
# information such as which operators and labels are allowed, custom validations
# when a sequence is saved and related error messages that result.
# This module helps unclutter sequence.rb by sweeping CeleryScript config under
# the rug. Shoving configuration into a module is not a design pattern. Feedback
# welcome for refactoring of this code.
module CeleryScriptSettingsBag
  ALLOWED_PIN_MODES     = [DIGITAL = 0, ANALOG = 1]
  ALLOWED_RPC_NODES     = %w(home emergency_lock emergency_unlock read_status
                             sync check_updates power_off reboot toggle_pin
                             config_update calibrate execute move_absolute
                             move_relative write_pin read_pin send_message
                             factory_reset execute_script set_user_env wait
                             install_farmware update_farmware take_photo zero
                             install_first_party_farmware remove_farmware
                             find_home register_gpio unregister_gpio)
  ALLOWED_PACKAGES      = %w(farmbot_os arduino_firmware)
  ALLOWED_CHAGES        = %w(add remove update)
  RESOURCE_NAME         = %w(images plants regimens peripherals
                             corpuses logs sequences farm_events
                             tool_slots tools points tokens users device)
  ALLOWED_MESSAGE_TYPES = %w(success busy warn error info fun debug)
  ALLOWED_CHANNEL_NAMES = %w(ticker toast email)
  ALLOWED_POINTER_TYPE  = %w(GenericPointer ToolSlot Plant)
  ALLOWED_DATA_TYPES    = %w(tool coordinate point)
  ALLOWED_OPS           = %w(< > is not is_undefined)
  ALLOWED_AXIS          = %w(x y z all)
  ALLOWED_LHS           = [*(0..69)].map{|x| "pin#{x}"}.concat(%w(x y z))
  STEPS                 = %w(move_absolute move_relative write_pin read_pin wait
                            send_message execute _if execute_script take_photo
                            find_home)
  BAD_ALLOWED_PIN_MODES = '"%s" is not a valid pin_mode. Allowed values: %s'
  BAD_LHS               = 'Can not put "%s" into a left hand side (LHS) '\
                          'argument. Allowed values: %s'
  BAD_SUB_SEQ           = 'Sequence #%s does not exist.'
  NO_SUB_SEQ            = 'missing a sequence selection for `execute` block.'
  BAD_REGIMEN           = 'Regimen #%s does not exist.'
  BAD_OP                = 'Can not put "%s" into an operand (OP) argument. '\
                          'Allowed values: %s'
  BAD_CHANNEL_NAME      = '"%s" is not a valid channel_name. Allowed values: %s'
  BAD_DATA_TYPE         = '"%s" is not a valid data_type. Allowed values: %s'
  BAD_MESSAGE_TYPE      = '"%s" is not a valid message_type. Allowed values: %s'
  BAD_MESSAGE           = "Messages must be between 1 and 300 characters"
  BAD_TOOL_ID           = 'Tool #%s does not exist.'
  BAD_PACKAGE           = '"%s" is not a valid package. Allowed values: %s'
  BAD_AXIS              = '"%s" is not a valid axis. Allowed values: %s'
  BAD_POINTER_ID        = "Bad point ID: %s"
  BAD_POINTER_TYPE      = '"%s" is not a type of point. Allowed values: %s'
  BAD_SPEED             = "Speed must be a percentage between 1-100"

  Corpus = CeleryScript::Corpus
      .new
      .defineArg(:pointer_id, [Integer]) do |node|
        p_type = node&.parent&.args[:pointer_type]&.value
        klass  = Point::POINTER_KINDS[p_type]
        # Don't try to validate if `pointer_type` is wrong.
        # That's a different respnsiblity.
        if(klass)
          bad_node = !klass.exists?(node.value)
          node.invalidate!(BAD_POINTER_ID % node.value) if bad_node
        end
      end
      .defineArg(:pointer_type, [String]) do |node|
        within(ALLOWED_POINTER_TYPE, node) do |val|
          BAD_POINTER_TYPE % [val.to_s, ALLOWED_POINTER_TYPE.inspect]
        end
      end
      .defineArg(:pin_mode, [Integer]) do |node|
        within(ALLOWED_PIN_MODES, node) do |val|
          BAD_ALLOWED_PIN_MODES % [val.to_s, ALLOWED_PIN_MODES.inspect]
        end
      end
      .defineArg(:sequence_id, [Integer]) do |node|
        if (node.value == 0)
          node.invalidate!(NO_SUB_SEQ)
        else
          missing = !Sequence.exists?(node.value)
          node.invalidate!(BAD_SUB_SEQ % [node.value]) if missing
        end
      end
      .defineArg(:lhs,             [String]) do |node|
        within(ALLOWED_LHS, node) do |val|
          BAD_LHS % [val.to_s, ALLOWED_LHS.inspect]
        end
      end
      .defineArg(:op,              [String]) do |node|
        within(ALLOWED_OPS, node) do |val|
          BAD_OP % [val.to_s, ALLOWED_OPS.inspect]
        end
      end
      .defineArg(:channel_name,    [String]) do |node|
        within(ALLOWED_CHANNEL_NAMES, node) do |val|
          BAD_CHANNEL_NAME %  [val.to_s, ALLOWED_CHANNEL_NAMES.inspect]
        end
      end
      .defineArg(:message_type,    [String]) do |node|
        within(ALLOWED_MESSAGE_TYPES, node) do |val|
          BAD_MESSAGE_TYPE % [val.to_s, ALLOWED_MESSAGE_TYPES.inspect]
        end
      end
      .defineArg(:tool_id,         [Integer]) do |node|
        node.invalidate!(BAD_TOOL_ID % node.value) if !Tool.exists?(node.value)
      end
      .defineArg(:package, [String]) do |node|
        within(ALLOWED_PACKAGES, node) do |val|
          BAD_PACKAGE % [val.to_s, ALLOWED_PACKAGES.inspect]
        end
      end
      .defineArg(:axis,            [String]) do |node|
        within(ALLOWED_AXIS, node) do |val|
          BAD_AXIS % [val.to_s, ALLOWED_AXIS.inspect]
        end
      end
      .defineArg(:version,         [Integer])
      .defineArg(:x,               [Integer])
      .defineArg(:y,               [Integer])
      .defineArg(:z,               [Integer])
      .defineArg(:radius,          [Integer])
      .defineArg(:speed,           [Integer]) do |node|
        node.invalidate!(BAD_SPEED) unless node.value.between?(1, 100)
      end
      .defineArg(:pin_number,      [Integer])
      .defineArg(:pin_value,       [Integer])
      .defineArg(:milliseconds,    [Integer])
      .defineArg(:rhs,             [Integer])
      .defineArg(:value,           [String, Integer, TrueClass, FalseClass])
      .defineArg(:label,           [String])
      .defineArg(:package,         [String])
      .defineArg(:message,         [String]) do |node|
        notString = !node.value.is_a?(String)
        tooShort  = notString || node.value.length == 0
        tooLong   = notString || node.value.length > 300
        node.invalidate! BAD_MESSAGE if (tooShort || tooLong)
      end
      .defineArg(:location,        [:tool, :coordinate, :point, :identifier])
      .defineArg(:offset,          [:coordinate])
      .defineArg(:_then,           [:execute, :nothing])
      .defineArg(:_else,           [:execute, :nothing])
      .defineArg(:url,             [String])
      .defineArg(:locals,          [:scope_declaration, :nothing])
      .defineArg(:data_type,       [String]) do |node|
        within(ALLOWED_DATA_TYPES, node) do |v|
          BAD_DATA_TYPE % [v.to_s, ALLOWED_DATA_TYPES.inspect]
        end
      end
      .defineNode(:nothing,        [])
      .defineNode(:tool,           [:tool_id])
      .defineNode(:coordinate,     [:x, :y, :z])
      .defineNode(:move_absolute,  [:location, :speed, :offset])
      .defineNode(:move_relative,  [:x, :y, :z, :speed])
      .defineNode(:write_pin,      [:pin_number, :pin_value, :pin_mode ])
      .defineNode(:read_pin,       [:pin_number, :label, :pin_mode])
      .defineNode(:channel,        [:channel_name])
      .defineNode(:wait,           [:milliseconds])
      .defineNode(:send_message,   [:message, :message_type], [:channel])
      .defineNode(:execute,        [:sequence_id])
      .defineNode(:_if,            [:lhs, :op, :rhs, :_then, :_else], [:pair])
      .defineNode(:sequence,          [:version, :locals], STEPS)
      .defineNode(:home,              [:speed, :axis], [])
      .defineNode(:find_home,         [:speed, :axis], [])
      .defineNode(:zero,              [:axis], [])
      .defineNode(:emergency_lock,    [], [])
      .defineNode(:emergency_unlock,  [], [])
      .defineNode(:read_status,       [], [])
      .defineNode(:sync,              [], [])
      .defineNode(:check_updates,     [:package], [])
      .defineNode(:power_off,         [], [])
      .defineNode(:reboot,            [], [])
      .defineNode(:toggle_pin,        [:pin_number], [])
      .defineNode(:explanation,       [:message], [])
      .defineNode(:rpc_request,       [:label], ALLOWED_RPC_NODES)
      .defineNode(:rpc_ok,            [:label], [])
      .defineNode(:rpc_error,         [:label], [:explanation])
      .defineNode(:calibrate,         [:axis], [])
      .defineNode(:pair,              [:label, :value], [])
      .defineNode(:register_gpio,     [:pin_number, :sequence_id])
      .defineNode(:unregister_gpio,   [:pin_number])
      .defineNode(:config_update,     [:package], [:pair])
      .defineNode(:factory_reset,     [:package], [])
      .defineNode(:execute_script,    [:label], [:pair])
      .defineNode(:set_user_env,      [], [:pair])
      .defineNode(:take_photo,        [], [])
      .defineNode(:point,             [:pointer_type, :pointer_id], [])
      .defineNode(:install_farmware,  [:url])
      .defineNode(:update_farmware,   [:package])
      .defineNode(:remove_farmware,   [:package])
<<<<<<< HEAD
      .defineNode(:scope_declaration, [], [:parameter_declaration])
      .defineNode(:identifier, [:label])
      .defineNode(:parameter_declaration, [:label, :data_type], [])
=======
      .defineNode(:set_servo_angle,   [:pin_number, :pin_value], [])
>>>>>>> d395be97
      .defineNode(:install_first_party_farmware, [])
      # Given an array of allowed values and a CeleryScript AST node, will DETERMINE
  # if the node contains a legal value. Throws exception and invalidates if not.
  def self.within(array, node)
    val = node&.value
    node.invalidate!(yield(val)) if !array.include?(val)
  end
end
# {kind: "set_servo_angle", args: {pin_number: 4 | 5, pin_value: 0..360}}<|MERGE_RESOLUTION|>--- conflicted
+++ resolved
@@ -184,15 +184,12 @@
       .defineNode(:install_farmware,  [:url])
       .defineNode(:update_farmware,   [:package])
       .defineNode(:remove_farmware,   [:package])
-<<<<<<< HEAD
       .defineNode(:scope_declaration, [], [:parameter_declaration])
       .defineNode(:identifier, [:label])
       .defineNode(:parameter_declaration, [:label, :data_type], [])
-=======
       .defineNode(:set_servo_angle,   [:pin_number, :pin_value], [])
->>>>>>> d395be97
       .defineNode(:install_first_party_farmware, [])
-      # Given an array of allowed values and a CeleryScript AST node, will DETERMINE
+  # Given an array of allowed values and a CeleryScript AST node, will DETERMINE
   # if the node contains a legal value. Throws exception and invalidates if not.
   def self.within(array, node)
     val = node&.value
