# All configuration related to validation of sequences. This includes
# information such as which operators and labels are allowed, custom validations
# when a sequence is saved and related error messages that result.
# This module helps unclutter sequence.rb by sweeping CeleryScript config under
# the rug. Shoving configuration into a module is not a design pattern. Feedback
# welcome for refactoring of this code.
module CeleryScriptSettingsBag
  class BoxLed
    def self.name
      "Raspberry Pi Box LED"
    end

    def self.exists?(id)
      true # Not super important right now. - RC 22 JUL 18
    end
  end

  PIN_TYPE_MAP = { "Peripheral" => Peripheral,
                  "Sensor" => Sensor,
                  "BoxLed3" => BoxLed,
                  "BoxLed4" => BoxLed }
  ALLOWED_AXIS = %w(x y z all)
  ALLOWED_CHANGES = %w(add remove update)
  ALLOWED_CHANNEL_NAMES = %w(ticker toast email espeak)
  ALLOWED_LHS_STRINGS = [*(0..69)].map { |x| "pin#{x}" }.concat(%w(x y z))
  ALLOWED_LHS_TYPES = [String, :named_pin]
  ALLOWED_MESSAGE_TYPES = %w(success busy warn error info fun debug)
  ALLOWED_OPS = %w(< > is not is_undefined)
  ALLOWED_PACKAGES = %w(farmbot_os arduino_firmware)
  ALLOWED_PIN_MODES = [DIGITAL = 0, ANALOG = 1]
  ALLOWED_PIN_TYPES = PIN_TYPE_MAP.keys
  ALLOWED_POINTER_TYPE = %w(GenericPointer ToolSlot Plant)
  ALLOWED_RESOURCE_TYPE = %w(Device Point Plant ToolSlot GenericPointer)
  ALLOWED_RPC_NODES = %w(calibrate change_ownership
                         check_updates dump_info emergency_lock
                         emergency_unlock execute execute_script
                         factory_reset find_home flash_firmware home
                         install_farmware install_first_party_farmware _if
                         move_absolute move_relative power_off read_pin
                         read_status reboot remove_farmware resource_update
                         send_message set_servo_angle set_user_env sync
                         take_photo toggle_pin update_farmware wait
                         write_pin zero)
  ALLOWED_SPEC_ACTION = %w(dump_info emergency_lock emergency_unlock power_off
                           read_status reboot sync take_photo)
  ANY_VARIABLE = %i(tool coordinate point identifier)
  BAD_ALLOWED_PIN_MODES = '"%s" is not a valid pin_mode. Allowed values: %s'
  BAD_AXIS = '"%s" is not a valid axis. Allowed values: %s'
  BAD_CHANNEL_NAME = '"%s" is not a valid channel_name. Allowed values: %s'
  BAD_LHS = 'Can not put "%s" into a left hand side (LHS)' \
  " argument. Allowed values: %s"
  BAD_MESSAGE = "Messages must be between 1 and 300 characters"
  BAD_MESSAGE_TYPE = '"%s" is not a valid message_type. Allowed values: %s'
  BAD_OP = 'Can not put "%s" into an operand (OP) argument. ' \
  "Allowed values: %s"
  BAD_PACKAGE = '"%s" is not a valid package. Allowed values: %s'
  BAD_PERIPH_ID = "Peripheral #%s does not exist."
  BAD_PIN_TYPE = '"%s" is not a type of pin. Allowed values: %s'
  BAD_POINTER_ID = "Bad point ID: %s"
  BAD_POINTER_TYPE = '"%s" is not a type of point. Allowed values: %s'
  BAD_REGIMEN = "Regimen #%s does not exist."
  BAD_RESOURCE_ID = "Can't find %s with id of %s"
  BAD_RESOURCE_TYPE = '"%s" is not a valid resource_type. Allowed values: %s'
  BAD_SPEED = "Speed must be a percentage between 1-100"
  BAD_SUB_SEQ = "Sequence #%s does not exist."
  BAD_TOOL_ID = "Tool #%s does not exist."
  CANT_ANALOG = "Analog modes are not supported for Box LEDs"
  NO_PIN_ID = "%s requires a valid pin number"
  NO_SUB_SEQ = "You must select a Sequence in the Execute step."
  ONLY_ONE_COORD = "Move Absolute does not accept a group of locations " \
  "as input. Please change your selection to a single" \
  " location."
  PLANT_STAGES = %w(planned planted harvested sprouted)
  RESOURCE_UPDATE_ARGS = [:resource_type, :resource_id, :label, :value]
  SCOPE_DECLARATIONS = [:variable_declaration, :parameter_declaration]
  MISC_ENUM_ERR = '"%s" is not valid. Allowed values: %s'

  Corpus = CeleryScript::Corpus.new

  CORPUS_VALUES = {
    boolean: [TrueClass, FalseClass],
    float: [Float],
    integer: [Integer],
    string: [String],
  }.map { |(name, list)| Corpus.value(name, list) }

  CORPUS_ENUM = {
    ALLOWED_AXIS: [ALLOWED_AXIS, BAD_AXIS],
    ALLOWED_CHANNEL_NAMES: [ALLOWED_CHANNEL_NAMES, BAD_CHANNEL_NAME],
    ALLOWED_MESSAGE_TYPES: [ALLOWED_MESSAGE_TYPES, BAD_MESSAGE_TYPE],
    ALLOWED_OPS: [ALLOWED_OPS, BAD_OP],
    ALLOWED_PACKAGES: [ALLOWED_PACKAGES, BAD_PACKAGE],
    ALLOWED_PIN_MODES: [ALLOWED_PIN_MODES, BAD_ALLOWED_PIN_MODES],
    AllowedPinTypes: [ALLOWED_PIN_TYPES, BAD_PIN_TYPE],
    Color: [Sequence::COLORS, MISC_ENUM_ERR],
    DataChangeType: [ALLOWED_CHANGES, MISC_ENUM_ERR],
    LegalSequenceKind: [ALLOWED_RPC_NODES.sort, MISC_ENUM_ERR],
    lhs: [ALLOWED_LHS_STRINGS, BAD_LHS],
    PlantStage: [PLANT_STAGES, MISC_ENUM_ERR],
    PointType: [ALLOWED_POINTER_TYPE, BAD_POINTER_TYPE],
    resource_type: [ALLOWED_RESOURCE_TYPE, BAD_RESOURCE_TYPE],
  }.each { |(name, list)| Corpus.enum(name, *list) }

  def self.e(symbol)
    raise "Missing symbol: #{symbol}" unless CORPUS_ENUM.key?(symbol)
    CeleryScript::Corpus::Enum.new(symbol)
  end

  def self.n(symbol)
    CeleryScript::Corpus::Node.new(symbol)
  end

  def self.v(symbol)
    CeleryScript::Corpus::Value.new(symbol)
  end

  ANY_VAR_TOKENIZED = ANY_VARIABLE.map { |x| n(x) }

  CORPUS_ARGS = {
    _else: {
      defn: [n(:execute), n(:nothing)],
    },
    _then: {
      defn: [n(:execute), n(:nothing)],
    },
    data_value: {
      defn: ANY_VAR_TOKENIZED,
    },
    default_value: {
      defn: ANY_VAR_TOKENIZED,
    },
    label: {
      defn: [v(:string)],
    },
    locals: {
      defn: [n(:scope_declaration)],
    },
    location: {
      defn: ANY_VAR_TOKENIZED,
    },
    milliseconds: {
      defn: [v(:integer)],
    },
    offset: {
      defn: [n(:coordinate)],
    },
    pin_id: {
      defn: [v(:integer)],
    },
    pin_number: {
      defn: [v(:integer), n(:named_pin)],
    },
    pin_value: {
      defn: [v(:integer)],
    },
    radius: {
      defn: [v(:integer)],
    },
    resource_id: {
      defn: [v(:integer)],
    },
    rhs: {
      defn: [v(:integer)],
    },
    url: {
      defn: [v(:string)],
    },
    value: {
      defn: [v(:string), v(:integer), v(:boolean)],
    },
    version: { defn: [v(:integer)] },
    x: {
      defn: [v(:integer), v(:float)],
    },
    y: {
      defn: [v(:integer), v(:float)],
    },
    z: {
      defn: [v(:integer), v(:float)],
    },
    pin_type: {
      defn: [e(:AllowedPinTypes)],
    },
    pointer_id: {
      defn: [v(:integer)],
      blk: ->(node, device) do
        bad_node = !Point.where(id: node.value, device_id: device.id).exists?
        node.invalidate!(BAD_POINTER_ID % node.value) if bad_node
      end,
    },
    pointer_type: {
      defn: [e(:PointType)],
    },
    pin_mode: {
      defn: [e(:ALLOWED_PIN_MODES)],
    },
    sequence_id: {
      defn: [v(:integer)],
      blk: ->(node) do
        if (node.value == 0)
          node.invalidate!(NO_SUB_SEQ)
        else
          missing = !Sequence.exists?(node.value)
          node.invalidate!(BAD_SUB_SEQ % [node.value]) if missing
        end
      end,
    },
    lhs: {
      defn: [v(:string), n(:named_pin)], # See ALLOWED_LHS_TYPES
      blk: ->(node) do
        x = [ALLOWED_LHS_STRINGS, node, BAD_LHS]
        # This would never have happened if we hadn't allowed
        #  heterogenous args :(
        manual_enum(*x) unless node.is_a?(CeleryScript::AstNode)
      end,
    },
    op: {
      defn: [e(:ALLOWED_OPS)],
    },
    priority: { defn: [v(:integer)] },
    channel_name: {
      defn: [e(:ALLOWED_CHANNEL_NAMES)],
    },
    message_type: {
      defn: [e(:ALLOWED_MESSAGE_TYPES)],
    },
    tool_id: {
      defn: [v(:integer)],
      blk: ->(node) do
        node.invalidate!(BAD_TOOL_ID % node.value) if !Tool.exists?(node.value)
      end,
    },
    package: {
      defn: [v(:string)],
      # `package` has an ambiguous intent depending on who is using the arg
      # (FBOS vs. API). Corpus-native enums cannot be used for validation
      # outside of the API. If `package` _was_ declared as a native enum (rather
      # than a string), it would cause false type errors in FE/FBJS.
      blk: ->(node) do
        manual_enum(ALLOWED_PACKAGES, node, BAD_PACKAGE)
      end,
    },
    axis: {
      defn: [e(:ALLOWED_AXIS)],
    },
    message: {
      defn: [v(:string)],
      blk: ->(node) do
        notString = !node.value.is_a?(String)
        tooShort = notString || node.value.length == 0
        tooLong = notString || node.value.length > 300
        node.invalidate! BAD_MESSAGE if (tooShort || tooLong)
      end,
    },
    speed: {
      defn: [v(:integer)],
    },
    resource_type: {
      defn: [e(:resource_type)],
    },
  }.map do |(name, conf)|
    blk = conf[:blk]
    defn = conf.fetch(:defn)
    blk ? Corpus.arg(name, defn, &blk) : Corpus.arg(name, defn)
  end

  CORPUS_NODES = {
    _if: {
      args: [:lhs, :op, :rhs, :_then, :_else],
      body: [:pair],
      tags: [:*],
    },
    calibrate: {
      args: [:axis],
      tags: [:function, :firmware_user],
    },
    change_ownership: {
      body: [:pair],
      tags: [:function, :network_user, :disk_user, :cuts_power, :api_writer],
      blk: ->(node) { raise "Never." }, # Security critical.
      docs: "Not a commonly used node. May be removed without notice.",
    },
    channel: {
      args: [:channel_name],
      tags: [:data],
      docs: "Specifies a communication path for log messages.",
    },
    check_updates: {
      args: [:package],
      tags: [:function, :network_user, :disk_user, :cuts_power],
    },
    coordinate: {
      args: [:x, :y, :z],
      tags: [:data, :location_like],
    },
    dump_info: {
      tags: [:function, :network_user, :disk_user, :api_writer],
      docs: "Sends an info dump to server administrators for troubleshooting.",
    },
    emergency_lock: {
      tags: [:function, :firmware_user, :control_flow],
    },
    emergency_unlock: {
      tags: [:function, :firmware_user],
    },
    execute_script: {
      args: [:label],
      body: [:pair],
      tags: [:*],
    },
    execute: {
      args: [:sequence_id],
      body: [:parameter_application],
      tags: [:*],
    },
    explanation: {
      args: [:message],
      tags: [:data],
    },
    factory_reset: {
      args: [:package],
      tags: [:function, :cuts_power],
    },
    find_home: {
      args: [:speed, :axis],
      tags: [:function, :firmware_user],
    },
    flash_firmware: {
      args: [:package],
      tags: [:api_writer, :disk_user, :firmware_user, :function, :network_user],
    },
    home: {
      args: [:speed, :axis],
      tags: [:function, :firmware_user],
    },
    identifier: {
      args: [:label],
      tags: [:data],
    },
    install_farmware: {
      args: [:url],
      tags: [:function, :network_user, :disk_user, :api_writer],
    },
    install_first_party_farmware: {
      tags: [:function, :network_user],
    },
    internal_entry_point: {
      tags: [:private],
    },
    internal_farm_event: {
      body: [:parameter_application],
      tags: [],
    },
    internal_regimen: {
      body: %i(parameter_application parameter_declaration variable_declaration),
      tags: [],
    },
    move_relative: {
      args: [:x, :y, :z, :speed],
      tags: [:firmware_user, :function],
    },
    nothing: {
      tags: [:data, :function],
    },
    pair: {
      args: [:label, :value],
      tags: [:data],
    },
    parameter_application: {
      args: [:label, :data_value],
      tags: [:function, :control_flow, :scope_writer],
    },
    parameter_declaration: {
      args: [:label, :default_value],
      tags: [:scope_writer],
    },
    point: {
      args: [:pointer_type, :pointer_id],
      tags: [:location_like, :data],
    },
    power_off: {
      tags: [:cuts_power, :function],
    },
    read_status: {
      tags: [:function],
    },
    reboot: {
      args: [:package],
      tags: [:cuts_power, :function, :firmware_user],
    },
    remove_farmware: {
      args: [:package],
      tags: [:function],
    },
    rpc_error: {
      args: [:label],
      body: [:explanation],
      tags: [:data],
    },
    rpc_ok: {
      args: [:label],
      tags: [:data],
    },
    rpc_request: {
      args: [:label, :priority],
      body: ALLOWED_RPC_NODES,
      tags: [:*],
    },
    scope_declaration: {
      body: SCOPE_DECLARATIONS,
      tags: [:scope_writer],
    },
    send_message: {
      args: [:message, :message_type],
      body: [:channel],
      tags: [:function],
    },
    sequence: {
      args: [:version, :locals],
      body: ALLOWED_RPC_NODES,
      tags: [:*],
    },
    set_servo_angle: {
      args: [:pin_number, :pin_value],
      tags: [:function, :firmware_user],
    },
    set_user_env: {
      body: [:pair],
      tags: [:function, :disk_user],
    },
    sync: {
      tags: [:disk_user, :network_user, :function],
    },
    take_photo: {
      tags: [:disk_user, :function],
    },
    toggle_pin: {
      args: [:pin_number],
      tags: [:function, :firmware_user],
    },
    tool: {
      args: [:tool_id],
      tags: [:data, :location_like, :api_validated],
    },
    update_farmware: {
      args: [:package],
      tags: [:function, :network_user, :api_validated],
    },
    variable_declaration: {
      args: [:label, :data_value],
      tags: [:scope_writer, :function],
    },
    wait: {
      args: [:milliseconds],
      tags: [:function],
    },
    zero: {
      args: [:axis],
      tags: [:function, :firmware_user],
    },
    named_pin: {
      args: [:pin_type, :pin_id],
      tags: [:api_validated, :firmware_user, :rpi_user, :data, :function],
      blk: ->(node) do
        args = HashWithIndifferentAccess.new(node.args)
        klass = PIN_TYPE_MAP.fetch(args[:pin_type].value)
        id = args[:pin_id].value
        node.invalidate!(NO_PIN_ID % [klass.name]) if (id == 0)
        bad_node = !klass.exists?(id)
        no_resource(node, klass, id) if bad_node
      end,
    },
    move_absolute: {
      args: [:location, :speed, :offset],
      tags: [:function, :firmware_user],
    },
    write_pin: {
      args: [:pin_number, :pin_value, :pin_mode],
      tags: [:function, :firmware_user, :rpi_user],
      blk: ->(n) { no_rpi_analog(n) },
    },
    read_pin: {
      args: [:pin_number, :label, :pin_mode],
      tags: [:function, :firmware_user, :rpi_user],
      blk: ->(n) { no_rpi_analog(n) },
    },
    resource_update: {
      args: RESOURCE_UPDATE_ARGS,
      tags: [:function, :api_writer, :network_user],
<<<<<<< HEAD
      blk: ->(n, device) do
        resource_type = n.args.fetch(:resource_type).value
        resource_id = n.args.fetch(:resource_id).value
        check_resource_type(n,
                            resource_type,
                            resource_id,
                            device)
=======
      blk: ->(n) do
        resource_type = n.args.fetch(:resource_type).value
        resource_id = n.args.fetch(:resource_id).value
        check_resource_type(n, resource_type, resource_id, Device.current)
>>>>>>> b7f09e51
      end,
    },
  }.map { |(name, list)| Corpus.node(name, **list) }

  HASH = Corpus.as_json
  ANY_ARG_NAME = HASH[:args].pluck("name").map(&:to_s)
  ANY_NODE_NAME = HASH[:nodes].pluck("name").map(&:to_s)

  Corpus.enum(:LegalArgString, ANY_ARG_NAME, MISC_ENUM_ERR)
  Corpus.enum(:LegalKindString, ANY_NODE_NAME.map(&:camelize), MISC_ENUM_ERR)

  def self.no_resource(node, klass, resource_id)
    node.invalidate!(BAD_RESOURCE_ID % [klass.name, resource_id])
  end

  def self.check_resource_type(node, resource_type, resource_id, owner)
<<<<<<< HEAD
=======
    raise "OPPS!" unless owner
>>>>>>> b7f09e51
    case resource_type # <= Security critical code (for const_get'ing)
    when "Device"
      # When "resource_type" is "Device", resource_id always refers to
      # the current_device.
      # For convenience, we try to set it here, defaulting to 0
      node.args[:resource_id].instance_variable_set("@value", owner.id)
    when *ALLOWED_RESOURCE_TYPE.without("Device")
      klass = Kernel.const_get(resource_type)
      resource_ok = klass.exists?(resource_id)
      no_resource(node, klass, resource_id) unless resource_ok
    end
  end

  # Given an array of allowed values and a CeleryScript AST node, will DETERMINE
  # if the node contains a legal value. Throws exception and invalidates if not.
  def self.manual_enum(array, node, tpl)
    val = node.try(:value)
    unless array.include?(val)
      node.invalidate!(tpl % [val.to_s, array.inspect])
    end
  end

  def self.no_rpi_analog(node)
    args = HashWithIndifferentAccess.new(node.args)
    pin_mode = args.fetch(:pin_mode).try(:value) || DIGITAL
    pin_number = args.fetch(:pin_number)
    is_analog = pin_mode == ANALOG
    is_node = pin_number.is_a?(CeleryScript::AstNode)
    needs_check = is_analog && is_node

    if needs_check
      pin_type_args = pin_number.args.with_indifferent_access
      pin_type = pin_type_args.fetch(:pin_type).try(:value) || ""
      node.invalidate!(CANT_ANALOG) if pin_type.include?("BoxLed")
    end
  end
end<|MERGE_RESOLUTION|>--- conflicted
+++ resolved
@@ -487,20 +487,10 @@
     resource_update: {
       args: RESOURCE_UPDATE_ARGS,
       tags: [:function, :api_writer, :network_user],
-<<<<<<< HEAD
-      blk: ->(n, device) do
-        resource_type = n.args.fetch(:resource_type).value
-        resource_id = n.args.fetch(:resource_id).value
-        check_resource_type(n,
-                            resource_type,
-                            resource_id,
-                            device)
-=======
       blk: ->(n) do
         resource_type = n.args.fetch(:resource_type).value
         resource_id = n.args.fetch(:resource_id).value
         check_resource_type(n, resource_type, resource_id, Device.current)
->>>>>>> b7f09e51
       end,
     },
   }.map { |(name, list)| Corpus.node(name, **list) }
@@ -517,10 +507,7 @@
   end
 
   def self.check_resource_type(node, resource_type, resource_id, owner)
-<<<<<<< HEAD
-=======
     raise "OPPS!" unless owner
->>>>>>> b7f09e51
     case resource_type # <= Security critical code (for const_get'ing)
     when "Device"
       # When "resource_type" is "Device", resource_id always refers to
