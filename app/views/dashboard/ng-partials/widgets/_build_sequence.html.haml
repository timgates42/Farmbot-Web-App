--- conflicted
+++ resolved
@@ -1,20 +1,11 @@
 .widget-wrapper
   .row
-<<<<<<< HEAD
     .col-sm-12
       %button.green.button-like{"ng-click" => "saveSequence(sequence)", style: 'margin-top: 5px; margin-right: 15px;'}
         Save
       %button.yellow.button-like{"ng-click" => "execute(sequence)", style: 'margin-top: 5px; margin-right: 15px;'}
         Execute
       %button.red.button-like{"ng-click" => "deleteSequence(sequence)", style: 'margin-top: 5px; margin-right: 15px;'}
-=======
-    .small-12.columns
-      %button.green.button-like{ "ng-click" => "saveSequence(sequence)", style: "margin: 9px;" }
-        Save
-      %button.yellow.button-like{ "ng-click" => "execute(sequence)", style: "margin: 9px;" }
-        Execute
-      %button.red.button-like{ "ng-click" => "deleteSequence(sequence)", style: "margin: 9px;" }
->>>>>>> 5f9b4c2f
         Delete
       .header-wrapper
         %h5 Sequence Builder
@@ -22,7 +13,6 @@
     .col-sm-12
       .content-wrapper
         .row
-<<<<<<< HEAD
           .col-sm-12
             %input#right-label{"ng-model" => "sequence.name", :type => "text"}
         .row
@@ -35,16 +25,6 @@
               %h6 DRAG BASIC OPERATIONS AND/OR SAVE SEQUENCES HERE
         .row
           .col-sm-12{"as-sortable" => "dragControlListeners", "ng-model" => "sequence.steps"}
-=======
-          .small-12.columns
-            %label.left NAME
-            %input{"ng-model" => "sequence.name", :type => "text"}
-        .row
-          .small-12.columns
-            %label.left PARAMETERS
-            %button.round.dark-gray.left.margin-left PLANT-ID
-          .small-12.columns{"as-sortable" => "dragControlListeners", "ng-model" => "sequence.steps"}
->>>>>>> 5f9b4c2f
             %div{"ng-repeat" => "step in sequence.steps | orderBy: 'position'", 'as-sortable-item' => true}
               .row
                 %ng-include{src: "'sequence-builder/' + step.message_type"}
