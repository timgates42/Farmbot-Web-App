--- conflicted
+++ resolved
@@ -32,20 +32,12 @@
           <div class="drag-drop-area padding">
             <h6>DRAG BASIC OPERATIONS AND/OR SAVE SEQUENCES HERE</h6>
           </div>
-<<<<<<< HEAD
-          <div class="row" as-sortable='dragControlListeners' ng-model="sequence.steps" style="padding-bottom: 100px;">
-            <div class="small-4 columns">
-              <label>Sequence Parameters:</label>
-            </div>
-
-=======
         </div>
       </div>
       <div class="row" as-sortable='dragControlListeners' ng-model="sequenceSteps">
         <div class="small-4 columns">
           <label>Sequence Parameters:</label>
         </div>
->>>>>>> 401ac6f6
 
         <div class="small-5 columns">
           <a class="tiny expand button round dark-gray" href="#">PLANT-ID/PLANT-GROUP-ID</a>
@@ -61,18 +53,9 @@
               <ng-include src="'sequence-builder/' + step.message_type">
               </ng-include>
             </div>
-<<<<<<< HEAD
-
-            <div ng-repeat='step in sequence.steps | orderBy: "position" '>
-              <div class="row" as-sortable-item ng-model="step">
-                <ng-include src="'sequence-builder/' + step.message_type">
-                </ng-include>
-              </div>
-=======
           </div>
           <div class="small-12 columns">
             <div ng-repeat="step in storedSequences track by $id(step)">
->>>>>>> 401ac6f6
             </div>
           </div>
         </div>
