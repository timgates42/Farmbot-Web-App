--- conflicted
+++ resolved
@@ -7,16 +7,6 @@
 
   class Checker
     MISSING_ARG = "Expected node '%s' to have a '%s', but got: %s."
-<<<<<<< HEAD
-    EXTRA_ARGS = "'%s' has unexpected arguments: %s. Allowed arguments: %s"
-    BAD_LEAF = "Expected leaf '%{kind}' within '%{parent_kind}'" \
-               " to be one of: %{allowed} but got %{actual}"
-    MALFORMED = "Expected '%s' to be a node or leaf, but it was neither"
-    BAD_BODY = "Body of '%s' node contains '%s' node. " \
-               "Expected one of: %s"
-    UNBOUND_VAR = "Unbound variable: %s"
-    T_MISMATCH = "Type mismatch. %s must be one of: %s. Got: %s"
-=======
     EXTRA_ARGS  = "'%s' has unexpected arguments: %s. Allowed arguments: %s"
     BAD_LEAF    = "Expected leaf '%{kind}' within '%{parent_kind}'"\
                   " to be one of: %{allowed} but got %{actual}"
@@ -24,7 +14,6 @@
     BAD_BODY    = "Body of '%s' node contains '%s' node. "\
                   "Expected one of: %s"
     T_MISMATCH  = "Type mismatch. %s must be one of: %s. Got: %s"
->>>>>>> 33059a3b
 
     # Certain CeleryScript pairing errors are more than just a syntax error.
     # For instance, A `nothing` node in a `parameter_declaration` is often an
@@ -33,18 +22,8 @@
     # BAD_LEAF template.
     FRIENDLY_ERRORS = {
       nothing: {
-<<<<<<< HEAD
-        variable_declaration: "You must provide a value for all parameters",
-      },
-=======
-        parameter_declaration: "You must provide a value for all parameters"
-      }
->>>>>>> 33059a3b
-    }.with_indifferent_access
-    attr_reader :tree, :corpus, :device
 
     # Device is required for security / permission checks.
-    def initialize(tree, corpus, device)
       @tree, @corpus, @device = tree, corpus, device
       self.freeze
     end
@@ -71,14 +50,7 @@
     end
 
     def check_leaf(node)
-<<<<<<< HEAD
-      allowed = corpus.values(node)
-      actual = node.value.class
-
-      maybe_bad_leaf(node.kind, node.parent.kind, allowed, actual)
-=======
       maybe_bad_leaf(node)
->>>>>>> 33059a3b
     end
 
     private
@@ -104,16 +76,6 @@
     end
 
     def check_arity(node)
-<<<<<<< HEAD
-      allowed = corpus.args(node)
-      allowed.map do |arg|
-        has_key = node.args.has_key?(arg) || node.args.has_key?(arg.to_s)
-        unless has_key
-          msgs = node.args.keys.join(", ")
-          msgs = "nothing" if msgs.length < 1
-          msg = MISSING_ARG % [node.kind, arg, msgs]
-          raise TypeCheckError, msg
-=======
         allowed = corpus.args(node)
         allowed.map do |arg|
           has_key = node.args.has_key?(arg) || node.args.has_key?(arg.to_s)
@@ -123,7 +85,6 @@
             msg  = MISSING_ARG % [node.kind, arg, msgs]
             raise TypeCheckError, msg
           end
->>>>>>> 33059a3b
         end
       end
       has = node.args.keys.map(&:to_sym) # Either bigger or equal.
@@ -147,74 +108,6 @@
       run_additional_validations(value, key)
     end
 
-<<<<<<< HEAD
-    # Don't delete this- it is currently unreachable code, but as soon as we
-    # allow identifiers other than `point`, `tool` and `coordinate` we will
-    # need it again (and can write tests)
-    # def bad_var!(value, label, expected, actual)
-    #   value.invalidate!(T_MISMATCH % [label, expected, actual])
-    # end SEE_MY_NOTE =============================^ RC 4 Oct 18
-
-    def type_check_parameter(var, expected)
-      data_type = var.args[:data_type].value
-
-      # Don't delete this- it is currently unreachable code, but as soon as we
-      # allow identifiers other than `point`, `tool` and `coordinate` we will
-      # need it again (and can write tests)
-      # if !expected.include?(data_type)
-      #   bad_var!(value, label, expected, actual)
-      # end SEE_MY_NOTE =============================^ RC 4 Oct 18
-    end
-
-    def validate_node_pairing(key, value)
-      actual = value.kind
-      allowed = corpus.fetchArg(key).allowed_values.map(&:to_s)
-      # It would be safe to run type checking here.
-      if (actual == "identifier")
-        allowed_types = allowed.without("identifier")
-        # Resolve the identifier.
-        # Someday, we might need to use the return value to perform more
-        # in depth type checking. We're not there yet, though.
-        # Currently we just need `resolve_variable!` to
-        # catch unbound identifiers
-        var = resolve_variable!(value)
-        case var.kind
-        when "parameter_declaration"
-          type_check_parameter(var, allowed_types)
-        when "variable_declaration"
-          actual = var.args[:data_value].kind
-          #   Don't delete this- it is currently unreachable code, but as soon as we
-          #   allow identifiers other than `point`, `tool` and `coordinate` we will
-          #   need it again (and can write tests)
-          #   unless allowed_types.include?(actual)
-          #     bad_var!(value, var.args[:label].value, allowed_types, actual)
-          #   end
-          # else
-          #   raise ("Bad kind: " + var.kind)
-          #  SEE_MY_NOTE =============================^ RC 4 Oct 18
-        end
-      end
-
-      maybe_bad_leaf(value.kind, value.parent.kind, allowed, actual)
-    end
-
-    def maybe_bad_leaf(kind, parent_kind, allowed, actual)
-      unless allowed.include?(actual)
-        message = (FRIENDLY_ERRORS.dig(kind, parent_kind) || BAD_LEAF) % {
-          kind: kind,
-          parent_kind: parent_kind,
-          allowed: allowed,
-          actual: actual,
-        }
-        raise TypeCheckError, message
-      end
-    end
-
-    def validate_leaf_pairing(key, value)
-      actual = value.value.class
-      allowed = corpus.fetchArg(key).allowed_values
-      maybe_bad_leaf(value.kind, value.parent.kind, allowed, actual)
-=======
     def validate_node_pairing(key, value)
       maybe_bad_leaf(value, key)
     end
@@ -228,7 +121,6 @@
 
     def validate_leaf_pairing(key, value)
       maybe_bad_leaf(value, key)
->>>>>>> 33059a3b
     end
 
     def bad_body_kind(prnt, child, i, ok)
@@ -240,36 +132,9 @@
     end
 
     def run_additional_validations(node, expectation)
-<<<<<<< HEAD
-      corpus.arg_validator(expectation).call(node, device)
-    end
-
-    # Calling this method with only one paramter
-    # indicates a starting condition 🏁
-    def resolve_variable!(node, origin = node)
-      locals = node.args[:locals]
-
-      if locals&.kind === "scope_declaration"
-        label = origin.args[:label]&.value
-        result = (locals.body || []).select do |x|
-          x.args[:label]&.value == label
-        end.first
-        return result if result
-      end
-
-      case node.parent
-      when AstNode
-        # sequence: Check the `scope` arg
-        # Keep recursing if we can't find a scope on this node.
-        resolve_variable!(node.parent, origin)
-      when nil # We've got an unbound variable.
-        origin.invalidate!(UNBOUND_VAR % origin.args[:label].value)
-      end
-=======
       blk = corpus.arg_validator(expectation)
       return if blk == NOOP
       blk.call(*[node, device].first(blk.arity))
->>>>>>> 33059a3b
     end
   end
 end