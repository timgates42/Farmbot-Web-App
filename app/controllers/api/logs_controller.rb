--- conflicted
+++ resolved
@@ -6,15 +6,9 @@
       message: :to_s,
       type: :to_s,
       verbosity: :to_i,
-<<<<<<< HEAD
-      x: :to_i,
-      y: :to_i,
-      z: :to_i,
-=======
       x: :to_f,
       y: :to_f,
       z: :to_f,
->>>>>>> d3bb7f1a
     }
 
     def search
