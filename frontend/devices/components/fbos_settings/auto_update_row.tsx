import * as React from "react";
import { Row, Col } from "../../../ui/index";
import { ColWidth } from "../farmbot_os_settings";
import { ToggleButton } from "../../../controls/toggle_button";
import { updateConfig } from "../../actions";
import { Content } from "../../../constants";
import { AutoUpdateRowProps } from "./interfaces";
import { t } from "../../../i18next_wrapper";
import { OtaTimeSelector, changeOtaHour } from "./ota_time_selector";

export function AutoUpdateRow(props: AutoUpdateRowProps) {
  const osAutoUpdate = props.sourceFbosConfig("os_auto_update");
<<<<<<< HEAD
  return <Row>
    <Col xs={ColWidth.label}>
      <label>
        {t("FARMBOT OS AUTO UPDATE")}
      </label>
    </Col>
    <Col xs={ColWidth.description}>
      <p>
        {t(Content.OS_AUTO_UPDATE)}
      </p>
    </Col>
    <Col xs={ColWidth.button}>
      <ToggleButton toggleValue={osAutoUpdate.value}
        dim={!osAutoUpdate.consistent}
        toggleAction={() => props.dispatch(updateConfig({
          os_auto_update: !osAutoUpdate.value
        }))} />
    </Col>
  </Row>;
=======
  return <div>
    <OtaTimeSelector
      disabled={!osAutoUpdate.value}
      value={props.device.body.ota_hour}
      onChange={changeOtaHour(props.dispatch, props.device)} />
    <Row>
      <Col xs={ColWidth.label}>
        <label>
          {t("FARMBOT OS AUTO UPDATE")}
        </label>
      </Col>
      <Col xs={ColWidth.description}>
        <p>
          {t(Content.OS_AUTO_UPDATE)}
        </p>
      </Col>
      <Col xs={ColWidth.button}>
        <ToggleButton toggleValue={osAutoUpdate.value}
          dim={!osAutoUpdate.consistent}
          toggleAction={() => props.dispatch(updateConfig({
            os_auto_update: !osAutoUpdate.value
          }))} />
      </Col>
    </Row>
  </div>;
>>>>>>> ea64565c
}<|MERGE_RESOLUTION|>--- conflicted
+++ resolved
@@ -10,27 +10,6 @@
 
 export function AutoUpdateRow(props: AutoUpdateRowProps) {
   const osAutoUpdate = props.sourceFbosConfig("os_auto_update");
-<<<<<<< HEAD
-  return <Row>
-    <Col xs={ColWidth.label}>
-      <label>
-        {t("FARMBOT OS AUTO UPDATE")}
-      </label>
-    </Col>
-    <Col xs={ColWidth.description}>
-      <p>
-        {t(Content.OS_AUTO_UPDATE)}
-      </p>
-    </Col>
-    <Col xs={ColWidth.button}>
-      <ToggleButton toggleValue={osAutoUpdate.value}
-        dim={!osAutoUpdate.consistent}
-        toggleAction={() => props.dispatch(updateConfig({
-          os_auto_update: !osAutoUpdate.value
-        }))} />
-    </Col>
-  </Row>;
-=======
   return <div>
     <OtaTimeSelector
       disabled={!osAutoUpdate.value}
@@ -56,5 +35,4 @@
       </Col>
     </Row>
   </div>;
->>>>>>> ea64565c
 }