import * as React from "react";
import { Saucer, FBSelect } from "../../../ui";
import { updateConfig } from "../../actions";
import { last, isNumber, isString } from "lodash";
import { Content } from "../../../constants";
import { FbosDetailsProps } from "./interfaces";
import { SourceFbosConfig } from "../../interfaces";
import { ConfigurationName } from "farmbot";
import { t } from "../../../i18next_wrapper";
import { LastSeen } from "./last_seen_row";
import { Popover } from "@blueprintjs/core";
import moment from "moment";
import { timeFormatString } from "../../../util";
import { TimeSettings } from "../../../interfaces";
import { StringConfigKey } from "farmbot/dist/resources/configs/fbos";
<<<<<<< HEAD
import { OtaTimeSelector, changeOtaHour } from "./ota_time_selector";
=======
>>>>>>> ea64565c

/** Return an indicator color for the given temperature (C). */
export const colorFromTemp = (temp: number | undefined): string => {
  if (!temp) {
    return "gray";
  }
  if (temp < 0) {
    return "lightblue";
  } else if (temp < 10) {
    return "blue";
  } else if (temp > 75) {
    return "red";
  } else if (temp > 60) {
    return "yellow";
  } else {
    return "green";
  }
};

interface ChipTemperatureDisplayProps {
  chip?: string;
  temperature: number | undefined;
}

/** RPI CPU temperature display row: label, temperature, indicator. */
export function ChipTemperatureDisplay(
  { chip, temperature }: ChipTemperatureDisplayProps
): JSX.Element {
  return <div className="chip-temp-display">
    <p>
      <b>{chip && chip.toUpperCase()} {t("CPU temperature")}: </b>
      {temperature ? <span>{temperature}&deg;C</span> : t("unknown")}
    </p>
    <Saucer color={colorFromTemp(temperature)} className={"small-inline"} />
  </div>;
}

interface WiFiStrengthDisplayProps {
  wifiStrength: number | undefined;
  wifiStrengthPercent?: number | undefined;
}

/** WiFi signal strength display row: label, strength, indicator. */
export function WiFiStrengthDisplay(
  { wifiStrength, wifiStrengthPercent }: WiFiStrengthDisplayProps
): JSX.Element {
  const percent = wifiStrength
    ? Math.round(-0.0154 * wifiStrength ** 2 - 0.4 * wifiStrength + 98)
    : 0;
  const dbString = `${wifiStrength || 0}dBm`;
  const percentString = `${wifiStrengthPercent || percent}%`;
  return <div className="wifi-strength-display">
    <p>
      <b>{t("WiFi strength")}: </b>
      {wifiStrength ? dbString : "N/A"}
    </p>
    {wifiStrength &&
      <div className="percent-bar">
        <div
          className="percent-bar-fill"
          style={{ width: percentString }}
          title={dbString} />
      </div>}
  </div>;
}

/** Available throttle info. */
export enum ThrottleType {
  UnderVoltage = "UnderVoltage",
  ArmFrequencyCapped = "ArmFrequencyCapped",
  Throttled = "Throttled",
  SoftTempLimit = "SoftTempLimit",
}

/** Bit positions for throttle flags. */
const THROTTLE_BIT_LOOKUP:
  Record<ThrottleType, Record<"active" | "occurred", number>> = {
  [ThrottleType.UnderVoltage]: { active: 0, occurred: 16 },
  [ThrottleType.ArmFrequencyCapped]: { active: 1, occurred: 17 },
  [ThrottleType.Throttled]: { active: 2, occurred: 18 },
  [ThrottleType.SoftTempLimit]: { active: 3, occurred: 19 },
};

/** Return a color based on throttle flag states. */
export const colorFromThrottle =
  (throttled: string, throttleType: ThrottleType) => {
    const throttleCode = parseInt(throttled, 16);
    const bit = THROTTLE_BIT_LOOKUP[throttleType];
    // tslint:disable-next-line:no-bitwise
    const active = throttleCode & (1 << bit.active);
    // tslint:disable-next-line:no-bitwise
    const occurred = throttleCode & (1 << bit.occurred);
    if (active) {
      return "red";
    } else if (occurred) {
      return "yellow";
    } else {
      return "green";
    }
  };

const THROTTLE_COLOR_KEY = () => ({
  red: t("active"),
  yellow: t("occurred"),
  green: t("ok")
});

interface ThrottleIndicatorProps {
  throttleDataString: string;
  throttleType: ThrottleType;
}

/** Saucer with color and title indicating throttle state. */
const ThrottleIndicator = (props: ThrottleIndicatorProps) => {
  const { throttleDataString, throttleType } = props;
  const throttleColor = colorFromThrottle(throttleDataString, throttleType);
  return <Saucer className={"small-inline"}
    title={THROTTLE_COLOR_KEY()[throttleColor]}
    color={throttleColor} />;
};

/** Visual representation of throttle state. */
const ThrottleDisplay = (dataString: string) =>
  <div className="throttle-display">
    {Object.keys(THROTTLE_BIT_LOOKUP).map((key: ThrottleType) =>
      <div className="throttle-row" key={key}>
        <ThrottleIndicator throttleDataString={dataString} throttleType={key} />
        <p>{key}</p>
      </div>)}
  </div>;

interface VoltageDisplayProps {
  chip?: string;
  throttled: string | undefined;
}

/** RPI throttle state display row: label, indicator. */
export const VoltageDisplay = ({ chip, throttled }: VoltageDisplayProps) =>
  throttled
    ? <div className="voltage-display">
      <p>
        <b>{chip && chip.toUpperCase()} {t("Voltage")}: </b>
      </p>
      <Popover usePortal={false}>
        <ThrottleIndicator
          throttleDataString={throttled}
          throttleType={ThrottleType.UnderVoltage} />
        {ThrottleDisplay(throttled)}
      </Popover>
    </div> : <div className="voltage-display" />;

/** Get the first 8 characters of a commit. */
const shortenCommit = (longCommit: string) => (longCommit || "").slice(0, 8);

interface CommitDisplayProps {
  title: string;
  repo: string;
  commit: string;
}

/** GitHub commit display row: label, commit link. */
const CommitDisplay = (
  { title, repo, commit }: CommitDisplayProps
): JSX.Element => {
  const shortCommit = shortenCommit(commit);
  return <p>
    <b>{title}: </b>
    {shortCommit === "---"
      ? shortCommit
      : <a
        href={`https://github.com/FarmBot/${repo}/tree/${shortCommit}`}
        target="_blank">
        {shortCommit}
      </a>}
  </p>;
};

interface UptimeDisplayProps {
  uptime_sec: number;
}

/** FBOS uptime display row: label and uptime in relevant unit. */
const UptimeDisplay = ({ uptime_sec }: UptimeDisplayProps): JSX.Element => {
  const convertUptime = (seconds: number) => {
    if (seconds >= 172800) {
      return `${Math.round(seconds / 86400)} ${t("days")}`;
    } else if (seconds >= 7200) {
      return `${Math.round(seconds / 3600)} ${t("hours")}`;
    } else if (seconds >= 120) {
      return `${Math.round(seconds / 60)} ${t("minutes")}`;
    } else {
      return `${seconds} ${t("seconds")}`;
    }
  };
  return <p><b>{t("Uptime")}: </b>{convertUptime(uptime_sec)}</p>;
};

export interface BetaReleaseOptInButtonProps {
  dispatch: Function;
  sourceFbosConfig: SourceFbosConfig;
}

/** Label and toggle button for opting in to FBOS beta releases. */
export const BetaReleaseOptIn = (
  { dispatch, sourceFbosConfig }: BetaReleaseOptInButtonProps
): JSX.Element => {
  const betaOptIn = sourceFbosConfig("update_channel" as ConfigurationName).value;
  return <fieldset className={"os-release-channel"}>
    <label>
      {t("OS release channel")}
    </label>
    <FBSelect
      selectedItem={{ label: t("" + betaOptIn), value: "" + betaOptIn }}
      onChange={ddi =>
        (ddi.value == "stable" || confirm(Content.OS_BETA_RELEASES)) &&
        dispatch(updateConfig({ ["update_channel" as StringConfigKey]: ddi.value }))}
      list={[
        { label: t("stable"), value: "stable" },
        { label: t("beta"), value: "beta" },
        { label: t("staging"), value: "staging" },
        { label: t("qa"), value: "qa" },
      ]} />
  </fieldset>;
};

/** Format datetime string for display. */
const reformatDatetime = (datetime: string, timeSettings: TimeSettings) =>
  moment(datetime)
    .utcOffset(timeSettings.utcOffset)
    .format(`MMMM D, ${timeFormatString(timeSettings)}`);

/** Current technical information about FarmBot OS running on the device. */
export function FbosDetails(props: FbosDetailsProps) {
  const {
    env, commit, target, node_name, firmware_version, firmware_commit,
    soc_temp, wifi_level, uptime, memory_usage, disk_usage, throttled,
    wifi_level_percent, cpu_usage, private_ip,
  } = props.botInfoSettings;
  const { last_ota, last_ota_checkup } = props.deviceAccount.body;

  return <div>
    <LastSeen
      dispatch={props.dispatch}
      botToMqttLastSeen={props.botToMqttLastSeen}
      timeSettings={props.timeSettings}
      device={props.deviceAccount} />
    <p><b>{t("Environment")}: </b>{env}</p>
    <CommitDisplay title={t("Commit")} repo={"farmbot_os"} commit={commit} />
    <p><b>{t("Target")}: </b>{target}</p>
    <p><b>{t("Node name")}: </b>{last((node_name || "").split("@"))}</p>
    <p><b>{t("Device ID")}: </b>{props.deviceAccount.body.id}</p>
    {isString(private_ip) && <p><b>{t("Local IP address")}: </b>{private_ip}</p>}
    <p><b>{t("Firmware")}: </b>{firmware_version}</p>
    <CommitDisplay title={t("Firmware commit")}
      repo={"farmbot-arduino-firmware"} commit={firmware_commit} />
    {isNumber(uptime) && <UptimeDisplay uptime_sec={uptime} />}
    {isNumber(memory_usage) &&
      <p><b>{t("Memory usage")}: </b>{memory_usage}MB</p>}
    {isNumber(disk_usage) && <p><b>{t("Disk usage")}: </b>{disk_usage}%</p>}
    {isNumber(cpu_usage) && <p><b>{t("CPU usage")}: </b>{cpu_usage}%</p>}
    <ChipTemperatureDisplay chip={target} temperature={soc_temp} />
    <WiFiStrengthDisplay
      wifiStrength={wifi_level} wifiStrengthPercent={wifi_level_percent} />
    <VoltageDisplay chip={target} throttled={throttled} />
    <BetaReleaseOptIn
      dispatch={props.dispatch} sourceFbosConfig={props.sourceFbosConfig} />
<<<<<<< HEAD
    <OtaTimeSelector
      onChange={changeOtaHour(props.dispatch, props.deviceAccount)}
      value={props.deviceAccount.body.ota_hour} />
=======
>>>>>>> ea64565c
    {last_ota_checkup && <p><b>{t("Last checked for updates")}: </b>
      {reformatDatetime(last_ota_checkup, props.timeSettings)}</p>}
    {last_ota && <p><b>{t("Last updated")}: </b>
      {reformatDatetime(last_ota, props.timeSettings)}</p>}
  </div>;
}<|MERGE_RESOLUTION|>--- conflicted
+++ resolved
@@ -13,10 +13,6 @@
 import { timeFormatString } from "../../../util";
 import { TimeSettings } from "../../../interfaces";
 import { StringConfigKey } from "farmbot/dist/resources/configs/fbos";
-<<<<<<< HEAD
-import { OtaTimeSelector, changeOtaHour } from "./ota_time_selector";
-=======
->>>>>>> ea64565c
 
 /** Return an indicator color for the given temperature (C). */
 export const colorFromTemp = (temp: number | undefined): string => {
@@ -283,12 +279,6 @@
     <VoltageDisplay chip={target} throttled={throttled} />
     <BetaReleaseOptIn
       dispatch={props.dispatch} sourceFbosConfig={props.sourceFbosConfig} />
-<<<<<<< HEAD
-    <OtaTimeSelector
-      onChange={changeOtaHour(props.dispatch, props.deviceAccount)}
-      value={props.deviceAccount.body.ota_hour} />
-=======
->>>>>>> ea64565c
     {last_ota_checkup && <p><b>{t("Last checked for updates")}: </b>
       {reformatDatetime(last_ota_checkup, props.timeSettings)}</p>}
     {last_ota && <p><b>{t("Last updated")}: </b>
