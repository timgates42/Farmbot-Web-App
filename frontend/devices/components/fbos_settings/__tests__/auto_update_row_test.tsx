jest.mock("../../../../api/crud", () => ({
  edit: jest.fn(),
  save: jest.fn(),
}));

import * as React from "react";
import { AutoUpdateRow } from "../auto_update_row";
import { mount } from "enzyme";
import { AutoUpdateRowProps } from "../interfaces";
import { fakeState } from "../../../../__test_support__/fake_state";
import { edit, save } from "../../../../api/crud";
import { fakeFbosConfig } from "../../../../__test_support__/fake_state/resources";
import {
  buildResourceIndex, fakeDevice
} from "../../../../__test_support__/resource_index_builder";

describe("<AutoUpdateRow/>", () => {
  const fakeConfig = fakeFbosConfig();
  const state = fakeState();
  state.resources = buildResourceIndex([fakeConfig]);

  const fakeProps = (): AutoUpdateRowProps => ({
    device: fakeDevice(),
    dispatch: jest.fn(x => x(jest.fn(), () => state)),
    sourceFbosConfig: () => ({ value: 1, consistent: true })
  });

  it("renders", () => {
    const wrapper = mount(<AutoUpdateRow {...fakeProps()} />);
    expect(wrapper.text().toLowerCase()).toContain("auto update");
  });

  it("toggles auto-update on", () => {
    const p = fakeProps();
    p.sourceFbosConfig = () => ({ value: 0, consistent: true });
    const wrapper = mount(<AutoUpdateRow {...p} />);
<<<<<<< HEAD
    wrapper.find("button").first().simulate("click");
=======
    wrapper.find("button").at(1).simulate("click");
>>>>>>> ea64565c
    expect(edit).toHaveBeenCalledWith(fakeConfig, { os_auto_update: true });
    expect(save).toHaveBeenCalledWith(fakeConfig.uuid);
  });

  it("toggles auto-update off", () => {
    const p = fakeProps();
    p.sourceFbosConfig = () => ({ value: 1, consistent: true });
    const wrapper = mount(<AutoUpdateRow {...p} />);
<<<<<<< HEAD
    wrapper.find("button").first().simulate("click");
=======
    wrapper.find("button").at(1).simulate("click");
>>>>>>> ea64565c
    expect(edit).toHaveBeenCalledWith(fakeConfig, { os_auto_update: false });
    expect(save).toHaveBeenCalledWith(fakeConfig.uuid);
  });
});<|MERGE_RESOLUTION|>--- conflicted
+++ resolved
@@ -34,11 +34,7 @@
     const p = fakeProps();
     p.sourceFbosConfig = () => ({ value: 0, consistent: true });
     const wrapper = mount(<AutoUpdateRow {...p} />);
-<<<<<<< HEAD
-    wrapper.find("button").first().simulate("click");
-=======
     wrapper.find("button").at(1).simulate("click");
->>>>>>> ea64565c
     expect(edit).toHaveBeenCalledWith(fakeConfig, { os_auto_update: true });
     expect(save).toHaveBeenCalledWith(fakeConfig.uuid);
   });
@@ -47,11 +43,7 @@
     const p = fakeProps();
     p.sourceFbosConfig = () => ({ value: 1, consistent: true });
     const wrapper = mount(<AutoUpdateRow {...p} />);
-<<<<<<< HEAD
-    wrapper.find("button").first().simulate("click");
-=======
     wrapper.find("button").at(1).simulate("click");
->>>>>>> ea64565c
     expect(edit).toHaveBeenCalledWith(fakeConfig, { os_auto_update: false });
     expect(save).toHaveBeenCalledWith(fakeConfig.uuid);
   });
