--- conflicted
+++ resolved
@@ -16,10 +16,7 @@
   SequenceBodyItem,
   McuParams,
   TaggedCrop,
-<<<<<<< HEAD
-=======
   TaggedLog,
->>>>>>> 658a7424
 } from "farmbot";
 import { SlotWithTool, ResourceIndex, UUID } from "../resources/interfaces";
 import {
