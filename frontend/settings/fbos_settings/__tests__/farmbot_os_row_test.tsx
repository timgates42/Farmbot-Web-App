<<<<<<< HEAD
import React from "react";
import { FarmbotOsRow, getOsReleaseNotesForVersion } from "../farmbot_os_row";
=======
jest.mock("../os_update_button", () => ({
  fetchReleasesFromAPI: jest.fn(),
  OsUpdateButton: () => <div />,
}));

import React from "react";
>>>>>>> 7f7e9361
import { mount } from "enzyme";
import { FarmbotOsRow, getOsReleaseNotesForVersion } from "../farmbot_os_row";
import { bot } from "../../../__test_support__/fake_state/bot";
import { FarmbotOsRowProps } from "../interfaces";
import { fakeTimeSettings } from "../../../__test_support__/fake_time_settings";
import { fakeDevice } from "../../../__test_support__/resource_index_builder";
import { fetchReleasesFromAPI } from "../os_update_button";
import { cloneDeep } from "lodash";
import { mockDispatch } from "../../../__test_support__/fake_dispatch";

describe("<FarmbotOsRow />", () => {
  const fakeProps = (): FarmbotOsRowProps => ({
    bot: cloneDeep(bot),
    dispatch: mockDispatch(),
    sourceFbosConfig: x => ({
      value: bot.hardware.configuration[x], consistent: true,
    }),
    shouldDisplay: () => false,
    botOnline: false,
    deviceAccount: fakeDevice(),
    timeSettings: fakeTimeSettings(),
  });

  it("renders", () => {
    const wrapper = mount(<FarmbotOsRow {...fakeProps()} />);
    ["FarmBot OS", "Version", "Release Notes"].map(string =>
      expect(wrapper.text().toLowerCase()).toContain(string.toLowerCase()));
  });

  it("fetches API OS release info", () => {
    const p = fakeProps();
    p.bot.hardware.informational_settings.target = "rpi";
    mount(<FarmbotOsRow {...p} />);
    expect(fetchReleasesFromAPI).toHaveBeenCalledWith("rpi");
  });

  it("shows beta version string", () => {
    const p = fakeProps();
    p.bot.hardware.informational_settings.controller_version = "1.0.0";
    p.bot.hardware.informational_settings.currently_on_beta = true;
    const wrapper = mount(<FarmbotOsRow {...p} />);
    expect(wrapper.text().toLowerCase()).toContain("1.0.0-beta");
  });

  it("uses controller version", () => {
    const p = fakeProps();
    p.bot.osReleaseNotes = "intro\n\n# v1\n\n* note";
    p.bot.hardware.informational_settings.controller_version = "1.0.0";
    p.deviceAccount.body.fbos_version = "2.0.0";
    const wrapper = mount<FarmbotOsRow>(<FarmbotOsRow {...p} />);
    const notes = mount(wrapper.instance().ReleaseNotes());
    expect(notes.text().toLowerCase()).toContain("v1");
  });

  it("uses fbos version", () => {
    const p = fakeProps();
    p.bot.osReleaseNotes = "intro\n\n# v2\n\n* note";
    p.bot.hardware.informational_settings.controller_version = undefined;
    p.deviceAccount.body.fbos_version = "2.0.0";
    const wrapper = mount<FarmbotOsRow>(<FarmbotOsRow {...p} />);
    const notes = mount(wrapper.instance().ReleaseNotes());
    expect(notes.text().toLowerCase()).toContain("v2");
  });
});

describe("getOsReleaseNotesForVersion()", () => {
  it("fetches OS release notes", () => {
    const mockData = "intro\n\n# v10\n\n* note";
    const result = getOsReleaseNotesForVersion(mockData, "10.0.0");
    expect(result.heading).toEqual("FarmBot OS v10");
    expect(result.notes).toEqual("* note");
  });

  it("falls back to recent OS version", () => {
    const mockData = "intro\n\n# v10\n\n* note";
    const result = getOsReleaseNotesForVersion(mockData, undefined);
    expect(result.heading).toEqual("FarmBot OS v10");
    expect(result.notes).toEqual("* note");
  });

  it("falls back to known OS release note", () => {
    const mockData = "intro\n\n# v10\n\n* note";
    const result = getOsReleaseNotesForVersion(mockData, "11.0.0");
    expect(result.heading).toEqual("FarmBot OS v11");
    expect(result.notes).toEqual("* note");
  });

  it("fails to fetch OS release notes", () => {
    const mockData = undefined;
    const result = getOsReleaseNotesForVersion(mockData, "10.0.0");
    expect(result.heading).toEqual("FarmBot OS v10");
    expect(result.notes).toEqual("Could not get release notes.");
  });
});<|MERGE_RESOLUTION|>--- conflicted
+++ resolved
@@ -1,14 +1,9 @@
-<<<<<<< HEAD
-import React from "react";
-import { FarmbotOsRow, getOsReleaseNotesForVersion } from "../farmbot_os_row";
-=======
 jest.mock("../os_update_button", () => ({
   fetchReleasesFromAPI: jest.fn(),
   OsUpdateButton: () => <div />,
 }));
 
 import React from "react";
->>>>>>> 7f7e9361
 import { mount } from "enzyme";
 import { FarmbotOsRow, getOsReleaseNotesForVersion } from "../farmbot_os_row";
 import { bot } from "../../../__test_support__/fake_state/bot";
