import React from "react";
import moment from "moment";
import { t } from "../../i18next_wrapper";
import { FBSelect, Row, Col } from "../../ui";
import { edit, save } from "../../api/crud";
import { ColWidth } from "./farmbot_os_settings";
import { DeviceSetting } from "../../constants";
import { Highlight } from "../maybe_highlight";
import { OtaTimeSelectorProps, OtaTimeSelectorRowProps } from "./interfaces";
import { isUndefined, range } from "lodash";
import { DeviceAccountSettings } from "farmbot/dist/resources/api_resources";

<<<<<<< HEAD
// eslint-disable-next-line no-null/no-null
const UNDEFINED = null as unknown as undefined;
const IMMEDIATELY = -1;
type PreferredHourFormat = "12h" | "24h";
type HOUR =
  | typeof IMMEDIATELY
  | 0
  | 1
  | 2
  | 3
  | 4
  | 5
  | 6
  | 7
  | 8
  | 9
  | 10
  | 11
  | 12
  | 13
  | 14
  | 15
  | 16
  | 17
  | 18
  | 19
  | 20
  | 21
  | 22
  | 23;
type TimeTable = Record<HOUR, DropDownItem>;
type EveryTimeTable = Record<PreferredHourFormat, TimeTable>;
export const ASAP = () => t("As soon as possible");
const TIME_TABLE_12H = (): TimeTable => ({
  0: { label: t("Midnight"), value: 0 },
  1: { label: "1:00 AM", value: 1 },
  2: { label: "2:00 AM", value: 2 },
  3: { label: "3:00 AM", value: 3 },
  4: { label: "4:00 AM", value: 4 },
  5: { label: "5:00 AM", value: 5 },
  6: { label: "6:00 AM", value: 6 },
  7: { label: "7:00 AM", value: 7 },
  8: { label: "8:00 AM", value: 8 },
  9: { label: "9:00 AM", value: 9 },
  10: { label: "10:00 AM", value: 10 },
  11: { label: "11:00 AM", value: 11 },
  12: { label: t("Noon"), value: 12 },
  13: { label: "1:00 PM", value: 13 },
  14: { label: "2:00 PM", value: 14 },
  15: { label: "3:00 PM", value: 15 },
  16: { label: "4:00 PM", value: 16 },
  17: { label: "5:00 PM", value: 17 },
  18: { label: "6:00 PM", value: 18 },
  19: { label: "7:00 PM", value: 19 },
  20: { label: "8:00 PM", value: 20 },
  21: { label: "9:00 PM", value: 21 },
  22: { label: "10:00 PM", value: 22 },
  23: { label: "11:00 PM", value: 23 },
  [IMMEDIATELY]: { label: ASAP(), value: IMMEDIATELY },
});
const TIME_TABLE_24H = (): TimeTable => ({
  0: { label: "00:00", value: 0 },
  1: { label: "01:00", value: 1 },
  2: { label: "02:00", value: 2 },
  3: { label: "03:00", value: 3 },
  4: { label: "04:00", value: 4 },
  5: { label: "05:00", value: 5 },
  6: { label: "06:00", value: 6 },
  7: { label: "07:00", value: 7 },
  8: { label: "08:00", value: 8 },
  9: { label: "09:00", value: 9 },
  10: { label: "10:00", value: 10 },
  11: { label: "11:00", value: 11 },
  12: { label: "12:00", value: 12 },
  13: { label: "13:00", value: 13 },
  14: { label: "14:00", value: 14 },
  15: { label: "15:00", value: 15 },
  16: { label: "16:00", value: 16 },
  17: { label: "17:00", value: 17 },
  18: { label: "18:00", value: 18 },
  19: { label: "19:00", value: 19 },
  20: { label: "20:00", value: 20 },
  21: { label: "21:00", value: 21 },
  22: { label: "22:00", value: 22 },
  23: { label: "23:00", value: 23 },
  [IMMEDIATELY]: { label: ASAP(), value: IMMEDIATELY },
});
=======
const hourToUtcHour =
  (hour: number | undefined, offset: number): number | undefined =>
    isUndefined(hour) ? undefined : (hour + offset) % 24;
>>>>>>> 658a7424

export const ASAP = () => t("As soon as possible");

const formatHour = (hour: number | undefined, hour24: boolean) =>
  isUndefined(hour)
    ? ASAP()
    : moment().startOf("day")
      .add(hour, "hours")
      .format(hour24 ? "H:mm" : "h:mm A");

export const OtaTimeSelector = (props: OtaTimeSelectorProps) => {
  const { device, dispatch, timeSettings } = props;
  const { utcOffset, hour24 } = timeSettings;
  const utcHourKey = "ota_hour_utc" as keyof DeviceAccountSettings;
  // const utcHour = device.body[utcHourKey] as number | undefined;
  const localHour = // hourToUtcHour(utcHour, -utcOffset) ||
    device.body.ota_hour;
  return <FBSelect key={formatHour(localHour, hour24)}
    selectedItem={isUndefined(localHour)
      ? undefined
      : { label: formatHour(localHour, hour24), value: localHour }}
    onChange={ddi => {
      const newLocalHour = ddi ? parseInt("" + ddi.value) : undefined;
      dispatch(edit(device, {
        ota_hour: newLocalHour,
        [utcHourKey]: hourToUtcHour(newLocalHour, utcOffset),
      }));
      dispatch(save(device.uuid));
<<<<<<< HEAD
    };

export function assertIsHour(
  val: number | undefined): asserts val is (HOUR | undefined) {
  // eslint-disable-next-line no-null/no-null
  if ((val === null) || (val === undefined)) {
    return;
  }

  if (((val > 23) || (val < IMMEDIATELY))) {
    throw new Error("Not an hour!");
  }
}

/** Label and toggle button for opting in to FBOS beta releases. */
export const OtaTimeSelector = (props: OtaTimeSelectorProps): JSX.Element => {
  const { onChange, value, disabled } = props;
  assertIsHour(value);

  const cb = (ddi: DropDownItem) => {
    const v = parseInt("" + ddi.value, 10);
    if ((v == IMMEDIATELY)) {
      onChange(UNDEFINED);
    } else {
      onChange(v);
    }
  };

  const theTimeTable = TIME_FORMATS()[props.timeFormat];
  const list = Object
    .values(theTimeTable)
    .map(x => ({ ...x, label: t(x.label) }))
    .sort((_x, _y) => (_x.value > _y.value) ? 1 : -1);
  const selectedItem = (typeof value == "number")
    ? theTimeTable[value as HOUR]
    : theTimeTable[DEFAULT_HOUR];
=======
    }}
    list={range(24)
      .map(hour => ({ label: formatHour(hour, hour24), value: hour }))}
    allowEmpty={true}
    customNullLabel={ASAP()}
    extraClass={props.disabled ? "disabled" : ""} />;
};

export function OtaTimeSelectorRow(props: OtaTimeSelectorRowProps) {
  const osAutoUpdate = props.sourceFbosConfig("os_auto_update");
>>>>>>> 658a7424
  return <Highlight settingName={DeviceSetting.osUpdateTime}>
    <Row>
      <Col xs={5}>
        <label>
          {t(DeviceSetting.osUpdateTime)}
        </label>
      </Col>
      <Col xs={ColWidth.description}>
        <OtaTimeSelector
          timeSettings={props.timeSettings}
          disabled={!osAutoUpdate.value}
          dispatch={props.dispatch}
          device={props.device} />
      </Col>
    </Row>
  </Highlight>;
}<|MERGE_RESOLUTION|>--- conflicted
+++ resolved
@@ -10,99 +10,9 @@
 import { isUndefined, range } from "lodash";
 import { DeviceAccountSettings } from "farmbot/dist/resources/api_resources";
 
-<<<<<<< HEAD
-// eslint-disable-next-line no-null/no-null
-const UNDEFINED = null as unknown as undefined;
-const IMMEDIATELY = -1;
-type PreferredHourFormat = "12h" | "24h";
-type HOUR =
-  | typeof IMMEDIATELY
-  | 0
-  | 1
-  | 2
-  | 3
-  | 4
-  | 5
-  | 6
-  | 7
-  | 8
-  | 9
-  | 10
-  | 11
-  | 12
-  | 13
-  | 14
-  | 15
-  | 16
-  | 17
-  | 18
-  | 19
-  | 20
-  | 21
-  | 22
-  | 23;
-type TimeTable = Record<HOUR, DropDownItem>;
-type EveryTimeTable = Record<PreferredHourFormat, TimeTable>;
-export const ASAP = () => t("As soon as possible");
-const TIME_TABLE_12H = (): TimeTable => ({
-  0: { label: t("Midnight"), value: 0 },
-  1: { label: "1:00 AM", value: 1 },
-  2: { label: "2:00 AM", value: 2 },
-  3: { label: "3:00 AM", value: 3 },
-  4: { label: "4:00 AM", value: 4 },
-  5: { label: "5:00 AM", value: 5 },
-  6: { label: "6:00 AM", value: 6 },
-  7: { label: "7:00 AM", value: 7 },
-  8: { label: "8:00 AM", value: 8 },
-  9: { label: "9:00 AM", value: 9 },
-  10: { label: "10:00 AM", value: 10 },
-  11: { label: "11:00 AM", value: 11 },
-  12: { label: t("Noon"), value: 12 },
-  13: { label: "1:00 PM", value: 13 },
-  14: { label: "2:00 PM", value: 14 },
-  15: { label: "3:00 PM", value: 15 },
-  16: { label: "4:00 PM", value: 16 },
-  17: { label: "5:00 PM", value: 17 },
-  18: { label: "6:00 PM", value: 18 },
-  19: { label: "7:00 PM", value: 19 },
-  20: { label: "8:00 PM", value: 20 },
-  21: { label: "9:00 PM", value: 21 },
-  22: { label: "10:00 PM", value: 22 },
-  23: { label: "11:00 PM", value: 23 },
-  [IMMEDIATELY]: { label: ASAP(), value: IMMEDIATELY },
-});
-const TIME_TABLE_24H = (): TimeTable => ({
-  0: { label: "00:00", value: 0 },
-  1: { label: "01:00", value: 1 },
-  2: { label: "02:00", value: 2 },
-  3: { label: "03:00", value: 3 },
-  4: { label: "04:00", value: 4 },
-  5: { label: "05:00", value: 5 },
-  6: { label: "06:00", value: 6 },
-  7: { label: "07:00", value: 7 },
-  8: { label: "08:00", value: 8 },
-  9: { label: "09:00", value: 9 },
-  10: { label: "10:00", value: 10 },
-  11: { label: "11:00", value: 11 },
-  12: { label: "12:00", value: 12 },
-  13: { label: "13:00", value: 13 },
-  14: { label: "14:00", value: 14 },
-  15: { label: "15:00", value: 15 },
-  16: { label: "16:00", value: 16 },
-  17: { label: "17:00", value: 17 },
-  18: { label: "18:00", value: 18 },
-  19: { label: "19:00", value: 19 },
-  20: { label: "20:00", value: 20 },
-  21: { label: "21:00", value: 21 },
-  22: { label: "22:00", value: 22 },
-  23: { label: "23:00", value: 23 },
-  [IMMEDIATELY]: { label: ASAP(), value: IMMEDIATELY },
-});
-=======
 const hourToUtcHour =
   (hour: number | undefined, offset: number): number | undefined =>
     isUndefined(hour) ? undefined : (hour + offset) % 24;
->>>>>>> 658a7424
 
 export const ASAP = () => t("As soon as possible");
 
@@ -131,44 +41,6 @@
         [utcHourKey]: hourToUtcHour(newLocalHour, utcOffset),
       }));
       dispatch(save(device.uuid));
-<<<<<<< HEAD
-    };
-
-export function assertIsHour(
-  val: number | undefined): asserts val is (HOUR | undefined) {
-  // eslint-disable-next-line no-null/no-null
-  if ((val === null) || (val === undefined)) {
-    return;
-  }
-
-  if (((val > 23) || (val < IMMEDIATELY))) {
-    throw new Error("Not an hour!");
-  }
-}
-
-/** Label and toggle button for opting in to FBOS beta releases. */
-export const OtaTimeSelector = (props: OtaTimeSelectorProps): JSX.Element => {
-  const { onChange, value, disabled } = props;
-  assertIsHour(value);
-
-  const cb = (ddi: DropDownItem) => {
-    const v = parseInt("" + ddi.value, 10);
-    if ((v == IMMEDIATELY)) {
-      onChange(UNDEFINED);
-    } else {
-      onChange(v);
-    }
-  };
-
-  const theTimeTable = TIME_FORMATS()[props.timeFormat];
-  const list = Object
-    .values(theTimeTable)
-    .map(x => ({ ...x, label: t(x.label) }))
-    .sort((_x, _y) => (_x.value > _y.value) ? 1 : -1);
-  const selectedItem = (typeof value == "number")
-    ? theTimeTable[value as HOUR]
-    : theTimeTable[DEFAULT_HOUR];
-=======
     }}
     list={range(24)
       .map(hour => ({ label: formatHour(hour, hour24), value: hour }))}
@@ -179,7 +51,6 @@
 
 export function OtaTimeSelectorRow(props: OtaTimeSelectorRowProps) {
   const osAutoUpdate = props.sourceFbosConfig("os_auto_update");
->>>>>>> 658a7424
   return <Highlight settingName={DeviceSetting.osUpdateTime}>
     <Row>
       <Col xs={5}>
