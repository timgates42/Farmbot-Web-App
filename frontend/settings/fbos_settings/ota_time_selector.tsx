--- conflicted
+++ resolved
@@ -7,11 +7,7 @@
 import { DeviceSetting } from "../../constants";
 import { Highlight } from "../maybe_highlight";
 import { OtaTimeSelectorProps, OtaTimeSelectorRowProps } from "./interfaces";
-<<<<<<< HEAD
-import { isUndefined, range } from "lodash";
-=======
 import { isNumber, isUndefined, range } from "lodash";
->>>>>>> 7f7e9361
 
 const hourToUtcHour =
   (hour: number | undefined, offset: number): number | undefined =>
