source "https://rubygems.org"
ruby "2.3.1"

gem "rails",  "4.2.7"
gem "rails_12factor"
gem "devise", github: "plataformatec/devise"
gem "jwt"
gem "mutations"
gem "active_model_serializers", "~> 0.8.3"
gem "ice_cube"
gem "rack-cors", require: "rack/cors"
gem "mysql"
gem "database_cleaner"

group :development, :test do
<<<<<<< HEAD
  gem 'sqlite3'
  gem "bullet"
  gem 'metric_fu' # Run this to see where the code smells. metric_fu in terminal
  gem 'pry'
  gem 'factory_girl_rails'
  gem 'faker'
  gem 'smarf_doc', github: 'RickCarlino/smarf_doc'
  gem 'rails-erd'
=======
  gem "sqlite3"
  gem "bullet"
  gem "metric_fu" # Run this to see where the code smells. metric_fu in terminal  
  gem "pry"
  gem "factory_girl_rails"
  gem "faker"
  gem "smarf_doc", github: "RickCarlino/smarf_doc"
  gem "rails-erd"
>>>>>>> 9cfae117
end

group :production do
  gem "pg"
end

group :test do
  gem "rspec"
  gem "rspec-rails"
  gem "simplecov"
end<|MERGE_RESOLUTION|>--- conflicted
+++ resolved
@@ -13,16 +13,6 @@
 gem "database_cleaner"
 
 group :development, :test do
-<<<<<<< HEAD
-  gem 'sqlite3'
-  gem "bullet"
-  gem 'metric_fu' # Run this to see where the code smells. metric_fu in terminal
-  gem 'pry'
-  gem 'factory_girl_rails'
-  gem 'faker'
-  gem 'smarf_doc', github: 'RickCarlino/smarf_doc'
-  gem 'rails-erd'
-=======
   gem "sqlite3"
   gem "bullet"
   gem "metric_fu" # Run this to see where the code smells. metric_fu in terminal  
@@ -31,7 +21,6 @@
   gem "faker"
   gem "smarf_doc", github: "RickCarlino/smarf_doc"
   gem "rails-erd"
->>>>>>> 9cfae117
 end
 
 group :production do
