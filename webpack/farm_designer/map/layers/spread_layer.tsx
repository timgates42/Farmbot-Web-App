import * as React from "react";
import { Component } from "react";
import { TaggedPlantPointer } from "../../../resources/tagged_resources";
import { round, scale, getXYFromQuadrant } from "../util";
import { cachedCrop } from "../../../open_farm/index";
import { MapTransformProps } from "../interfaces";

interface SpreadLayerProps {
  visible: boolean;
  plants: TaggedPlantPointer[];
  currentPlant: TaggedPlantPointer | undefined;
  mapTransformProps: MapTransformProps;
}

export function SpreadLayer(props: SpreadLayerProps) {
  const { plants, visible, currentPlant, mapTransformProps } = props;
  return (
    <g>
      {
        plants.map((p, index) => {
          const isSelected = p === currentPlant;
          return (visible || isSelected) ?
            <SpreadCircle
              plant={p}
              key={p.uuid}
              mapTransformProps={mapTransformProps} /> : <g key={p.uuid} />;
        })
      }
    </g>
  );
}

interface SpreadCircleProps {
  plant: TaggedPlantPointer;
  mapTransformProps: MapTransformProps;
}

interface SpreadCircleState {
  spread: number | undefined;
}

export class SpreadCircle extends
  Component<SpreadCircleProps, SpreadCircleState> {

  state: SpreadCircleState = { spread: undefined };

  componentDidMount() {
    cachedCrop(this.props.plant.body.openfarm_slug)
      .then(({ spread }) => this.setState({ spread }));
  }

  render() {
<<<<<<< HEAD
    const { radius, x, y } = this.props.plant.body;
    const { quadrant, gridSize } = this.props.mapTransformProps;
    const { qx, qy } = getXYFromQuadrant(round(x), round(y), quadrant, gridSize);
=======
    const { radius, x, y, id } = this.props.plant.body;
    const { quadrant } = this.props;
    const { qx, qy } = getXYFromQuadrant(round(x), round(y), quadrant);
>>>>>>> ae965447
    return (
      <circle
        className="spread"
        id={"spread-" + id}
        cx={qx}
        cy={qy}
        r={scale(this.state.spread || radius)}
        fillOpacity={0.2}
        fill={"green"}
        stroke={"green"}
        strokeWidth={"1.5"} />
    );
  }
}<|MERGE_RESOLUTION|>--- conflicted
+++ resolved
@@ -50,15 +50,9 @@
   }
 
   render() {
-<<<<<<< HEAD
-    const { radius, x, y } = this.props.plant.body;
+    const { radius, x, y, id } = this.props.plant.body;
     const { quadrant, gridSize } = this.props.mapTransformProps;
     const { qx, qy } = getXYFromQuadrant(round(x), round(y), quadrant, gridSize);
-=======
-    const { radius, x, y, id } = this.props.plant.body;
-    const { quadrant } = this.props;
-    const { qx, qy } = getXYFromQuadrant(round(x), round(y), quadrant);
->>>>>>> ae965447
     return (
       <circle
         className="spread"
