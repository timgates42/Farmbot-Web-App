import * as React from "react";
import { connect } from "react-redux";
import { t } from "i18next";
import { PlantInventoryItem } from "./plant_inventory_item";
import { Everything } from "../../interfaces";
import { DesignerNavTabs } from "../panel_header";
<<<<<<< HEAD
import { Link } from "../../link";
=======
import { TaggedPlant } from "../map/interfaces";
import { getPlants } from "../state_to_props";
>>>>>>> 76606073

interface Props {
  plants: TaggedPlant[];
  dispatch: Function;
  hoveredPlantListItem?: string | undefined;
}

interface State {
  searchTerm: string;
}

function mapStateToProps(props: Everything): Props {
  const { hoveredPlantListItem } = props.resources.consumers.farm_designer;
  return {
    plants: getPlants(props.resources),
    dispatch: props.dispatch,
    hoveredPlantListItem,
  };
}

@connect(mapStateToProps)
export class Plants extends React.Component<Props, State> {

  state: State = { searchTerm: "" };

  update = ({ currentTarget }: React.SyntheticEvent<HTMLInputElement>) => {
    this.setState({ searchTerm: currentTarget.value });
  }

  render() {
    return <div className="panel-container green-panel plant-inventory-panel">
      <DesignerNavTabs />
      <div className="panel-content row">
        <div className="thin-search-wrapper">
          <div className="text-input-wrapper">
            <i className="fa fa-search"></i>
            <input type="text" onChange={this.update}
              placeholder={t("Search your plants...")} />
          </div>
          <div className="plant-panel-content">
            {this.props.plants
              .filter(p => p.body.name.toLowerCase()
                .includes(this.state.searchTerm.toLowerCase()))
              .map(p => {
                const hovered = this.props.hoveredPlantListItem === p.uuid;
                return <PlantInventoryItem
                  key={p.uuid}
                  tpp={p}
                  hovered={hovered}
                  dispatch={this.props.dispatch} />;
              })}
          </div>
        </div>
      </div>
      <Link to="/app/designer/plants/crop_search">
        <div className="plus-button fb-button green">
          <i className="fa fa-2x fa-plus" />
        </div>
      </Link>
    </div>;
  }
}<|MERGE_RESOLUTION|>--- conflicted
+++ resolved
@@ -4,12 +4,9 @@
 import { PlantInventoryItem } from "./plant_inventory_item";
 import { Everything } from "../../interfaces";
 import { DesignerNavTabs } from "../panel_header";
-<<<<<<< HEAD
 import { Link } from "../../link";
-=======
+import { getPlants } from "../state_to_props";
 import { TaggedPlant } from "../map/interfaces";
-import { getPlants } from "../state_to_props";
->>>>>>> 76606073
 
 interface Props {
   plants: TaggedPlant[];
