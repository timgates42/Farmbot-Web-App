import * as React from "react";
import { connect } from "react-redux";
import { t } from "i18next";
<<<<<<< HEAD
import { TaggedPlantPointer } from "farmbot";
=======
import { Link } from "react-router";
>>>>>>> 76606073
import { mapStateToProps, formatPlantInfo } from "./map_state_to_props";
import { PlantInfoBase } from "./plant_info_base";
import { PlantPanel } from "./plant_panel";
import { unselectPlant } from "../actions";
<<<<<<< HEAD
import { Link } from "../../link";
=======
import { TaggedPlant } from "../map/interfaces";
>>>>>>> 76606073

@connect(mapStateToProps)
export class PlantInfo extends PlantInfoBase {

  default = (plant_info: TaggedPlant) => {
    const info = formatPlantInfo(plant_info);
    const { name, id } = info;
    const plantId = (id || "BROKEN").toString();
    return <div className="panel-container green-panel" >
      <div className="panel-header green-panel">
        <p className="panel-title">
          <Link
            to={`/app/designer/${this.plantCategory}`}
            className="back-arrow">
            <i
              className="fa fa-arrow-left"
              onClick={unselectPlant(this.props.dispatch)} />
          </Link>
          <span className="title">
            {name}
          </span>
          <Link
            to={`/app/designer/${this.plantCategory}/${plantId}/edit`}
            className="right-button">
            {t("Edit")}
          </Link>
        </p>
      </div>
      <PlantPanel
        info={info}
        dispatch={this.props.dispatch}
        inSavedGarden={!!this.props.openedSavedGarden} />
    </div>;
  }

  render() {
    const plant_info = this.plant;
    return plant_info ? this.default(plant_info) : this.fallback();
  }
}<|MERGE_RESOLUTION|>--- conflicted
+++ resolved
@@ -1,20 +1,12 @@
 import * as React from "react";
 import { connect } from "react-redux";
 import { t } from "i18next";
-<<<<<<< HEAD
-import { TaggedPlantPointer } from "farmbot";
-=======
-import { Link } from "react-router";
->>>>>>> 76606073
 import { mapStateToProps, formatPlantInfo } from "./map_state_to_props";
 import { PlantInfoBase } from "./plant_info_base";
 import { PlantPanel } from "./plant_panel";
 import { unselectPlant } from "../actions";
-<<<<<<< HEAD
 import { Link } from "../../link";
-=======
 import { TaggedPlant } from "../map/interfaces";
->>>>>>> 76606073
 
 @connect(mapStateToProps)
 export class PlantInfo extends PlantInfoBase {
