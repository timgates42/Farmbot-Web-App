import {
  buildResourceIndex
} from "../../../__test_support__/resource_index_builder";
import {
  dropDown2CeleryArg,
  findByPinNumber,
  isPinType,
  namedPin2DropDown,
  PERIPHERAL_HEADING,
  peripheralsAsDropDowns,
  PIN_HEADING,
  PIN_RANGE,
  pinDropdowns,
  PinGroupName,
  SENSOR_HEADING,
  sensorsAsDropDowns,
  setArgsDotPinNumber,
  pinsAsDropDownsReadPin,
  pinsAsDropDownsWritePin,
  celery2DropDown,
} from "../pin_and_peripheral_support";
import * as _ from "lodash";
import {
  fakePeripheral,
  fakeSensor,
  fakeSequence
} from "../../../__test_support__/fake_state/resources";
import { DropDownItem } from "../../../ui";
import { NamedPin, AllowedPinTypes } from "farmbot";
import { TaggedSensor, TaggedSequence } from "../../../resources/tagged_resources";
import { StepParams } from "../../interfaces";

describe("Pin and Peripheral support files", () => {
  const newIndex = () => {
    const peripheral = fakePeripheral();
    const sequence = fakeSequence();
    sequence.body.body = [
      {
        kind: "read_pin",
        args: {
          pin_mode: 0,
          label: "example",
          pin_number: {
            kind: "named_pin",
            args: {
              pin_type: "Peripheral",
              pin_id: peripheral.body.id || NaN
            }
          }
        }
      }
    ];
    return buildResourceIndex([sequence, peripheral, fakeSensor()]).index;
  };

  it("has a list of unnamed pins", () => {
    expect(pinDropdowns(n => n).length)
      .toBe(PIN_RANGE.length + 1); // 54 pins plus the header.
    expect(pinDropdowns(n => n)[0]).toBe(PIN_HEADING);
    // Grab all uniq heading IDs- we expect only 1.
    const values = _(pinDropdowns(n => n))
      .tail()
      .map((x: DropDownItem) => x.headingId)
      .uniq()
      .value();
    expect(values).toEqual([PinGroupName.pin]);
  });

  it("Makes a list of Peripheral drop downs", () => {
    const p = fakePeripheral();
    p.body.label = "The one";
    const ri = buildResourceIndex([p]);
    const result = peripheralsAsDropDowns(ri.index);
    expect(result.length).toEqual(2); // Heading + 1 peripheral
    expect(result[0]).toBe(PERIPHERAL_HEADING);
    expect(result[1]).toEqual({
      label: p.body.label,
      headingId: PinGroupName.peripheral,
      value: expect.stringContaining("Peripheral.")
    });
  });

  it("Makes a list of Sensor drop downs", () => {
    const s = fakeSensor();
    s.body.label = "The one";
    const ri = buildResourceIndex([s]);
    const result = sensorsAsDropDowns(ri.index);
    expect(result.length).toEqual(2); // Heading + 1 sensor
    expect(result[0]).toBe(SENSOR_HEADING);
    expect(result[1]).toEqual({
      label: s.body.label,
      headingId: PinGroupName.sensor,
      value: expect.stringContaining("Sensor.")
    });
  });

  it("doesn't add peripheral/sensor headers when none available", () => {
    const ri = buildResourceIndex([]);
    const sResult = sensorsAsDropDowns(ri.index);
    const pResult = peripheralsAsDropDowns(ri.index);
    expect(sResult).not.toContain(SENSOR_HEADING);
    expect(pResult).not.toContain(PERIPHERAL_HEADING);
  });

  it("Validates correctness of `pin_type` at runtime", () => {
    expect(isPinType("foo")).toBe(false);
    expect(isPinType("Peripheral")).toBe(true);
  });

  describe("pinsAsDropDownsWritePin()", () => {
    it("doesn't display peripherals", () => {
      const s = fakeSensor();
      const p = fakePeripheral();
      s.body.label = "not displayed";
      p.body.label = "not displayed";
      const ri = buildResourceIndex([s, p]);
      const result = pinsAsDropDownsWritePin(ri.index, x => false);
      expect(JSON.stringify(result)).not.toContain("not displayed");
    });

    it("displays peripherals", () => {
      const s = fakeSensor();
      const p = fakePeripheral();
      s.body.label = "not displayed";
      p.body.label = "displayed peripherial";
      const ri = buildResourceIndex([s, p]);
      const result = pinsAsDropDownsWritePin(ri.index, x => true);
      expect(JSON.stringify(result)).toContain("displayed peripherial");
      expect(JSON.stringify(result)).not.toContain("not displayed");
    });
  });

  describe("pinsAsDropDownsReadPin()", () => {
    it("doesn't display peripherals and sensors", () => {
      const s = fakeSensor();
      const p = fakePeripheral();
      s.body.label = "not displayed";
      p.body.label = "not displayed";
      const ri = buildResourceIndex([s, p]);
<<<<<<< HEAD
      const result = pinsAsDropDowns(ri.index, () => false);
=======
      const result = pinsAsDropDownsReadPin(ri.index, x => false);
>>>>>>> 90bb59a0
      expect(JSON.stringify(result)).not.toContain("not displayed");
    });

    it("displays peripherals and sensors", () => {
      const s = fakeSensor();
      const p = fakePeripheral();
      s.body.label = "displayed sensor";
      p.body.label = "displayed peripheral";
      const ri = buildResourceIndex([s, p]);
<<<<<<< HEAD
      const result = pinsAsDropDowns(ri.index, () => true);
      expect(JSON.stringify(result)).toContain("displayed");
=======
      const result = pinsAsDropDownsReadPin(ri.index, x => true);
      expect(JSON.stringify(result)).toContain("displayed sensor");
      expect(JSON.stringify(result)).toContain("displayed peripheral");
>>>>>>> 90bb59a0
    });
  });

  describe("findByPinNumber", () => {
    it("bails when it can't find pin by kind and ID", () => {
      const ri = buildResourceIndex([]).index;
      const pin_type: AllowedPinTypes = "Peripheral";
      const pin_id = 6;
      const namedPin: NamedPin = {
        kind: "named_pin",
        args: { pin_id, pin_type }
      };
      const boom = () => findByPinNumber(ri, namedPin);
      expect(boom).toThrowError("UUID or ID not found");
    });

    it("bails when it is not a `Peripheral` or `Sensor`", () => {
      const p = fakePeripheral();
      const ri = buildResourceIndex([p]).index;
      const pin_type: AllowedPinTypes = "Peripheral";
      const pin_id = p.body.id || 0;
      const np: NamedPin = { kind: "named_pin", args: { pin_id, pin_type } };
      Object
        .keys(ri.references)
        .map(key => {
          // tslint:disable-next-line:no-any
          ri.references[key] = { kind: "Intentionally wrong" } as any;
        });
      const boom = () => findByPinNumber(ri, np);
      expect(boom).toThrowError("Not a Peripheral or Sensor");
    });

    it("Finds peripherals kind and ID", () => {
      const p = fakePeripheral();
      const ri = buildResourceIndex([p]).index;
      const pin_type: AllowedPinTypes = "Peripheral";
      const pin_id = p.body.id || 0;
      const np: NamedPin = { kind: "named_pin", args: { pin_id, pin_type } };
      const result = findByPinNumber(ri, np);
      expect(result.kind).toEqual("Peripheral");
    });
  });

  describe("namedPin2DropDown", () => {
    it("converts peripherals to DropDownItems", () => {
      const p = fakePeripheral();
      const ri = buildResourceIndex([p]).index;
      const pin_type: AllowedPinTypes = "Peripheral";
      const pin_id = p.body.id || 0;
      const np: NamedPin = { kind: "named_pin", args: { pin_id, pin_type } };
      const result = namedPin2DropDown(ri, np);
      const expected: DropDownItem = {
        label: p.body.label,
        value: p.body.id || NaN,
        headingId: PinGroupName.peripheral
      };
      expect(result).toEqual(expected);
    });

    it("Rejects typos", () => {
      const ri = buildResourceIndex([]).index;
      const pin_type = "no" as AllowedPinTypes;
      const pin_id = 0;
      const np: NamedPin = { kind: "named_pin", args: { pin_id, pin_type } };
      const boom = () => namedPin2DropDown(ri, np);
      expect(boom).toThrowError("Bad pin_type: \"no\"");
    });
  });

  describe("dropDown2CeleryArg", () => {
    it("converts numbers to the correct type", () => {
      const ri = buildResourceIndex([]).index;
      const ddi = { label: "Pin x", value: 12 };
      expect(dropDown2CeleryArg(ri, ddi)).toEqual(12);
    });

    it("converts numbers to the correct type", () => {
      const ri = buildResourceIndex([fakeSensor()]).index;
      const s = ri.references[ri.byKind.Sensor[0]] as TaggedSensor;
      const ddi = { label: "sensor", value: s.uuid };
      const pin_type: AllowedPinTypes = "Sensor";
      const pin_id = s.body.id || NaN;
      const np: NamedPin = { kind: "named_pin", args: { pin_id, pin_type } };
      const result = dropDown2CeleryArg(ri, ddi);
      expect(result).toEqual(np);
    });

    it("bails on bad UUIDS", () => {
      const ri = buildResourceIndex([]).index;
      const ddi = { label: "sensor", value: "x.y.z" };
      const boom = () => dropDown2CeleryArg(ri, ddi);
      expect(boom).toThrowError("Bad uuid in celery arg: x.y.z");
    });
  });

  describe("setArgsDotPinNumber", () => {
    it("Sets step.args.pin_number", () => {
      const resources = newIndex();
      const dispatch = jest.fn();
      const currentSequence =
        resources.references[resources.byKind.Sequence[0]] as TaggedSequence;
      const index = 0;
      const currentStep = (currentSequence.body.body || [])[index];
      const stepParams: StepParams = {
        resources,
        dispatch,
        currentSequence,
        currentStep,
        index
      };
      const callback = setArgsDotPinNumber(stepParams);
      const ddi: DropDownItem = { label: "hmm", value: 0 };
      const action = { type: "OVERWRITE_RESOURCE" };
      callback(ddi);
      expect(stepParams.dispatch)
        .toHaveBeenCalledWith(expect.objectContaining(action));
    });
  });

  describe("celery2DropDown()", () => {
    it("returns pin number item", () => {
      const ri = buildResourceIndex([]);
      const result = celery2DropDown(0, ri.index);
      expect(result).toEqual({ headingId: "Pin", label: "Pin 0", value: 0 });
    });

    it("returns named pin item", () => {
      const s = fakeSensor();
      s.body.id = 1;
      const ri = buildResourceIndex([s]);
      const result = celery2DropDown({
        kind: "named_pin",
        args: { pin_type: "Sensor", pin_id: 1 }
      }, ri.index);
      expect(result).toEqual({ headingId: "Sensor", label: "Fake Pin", value: 1 });
    });
  });
});<|MERGE_RESOLUTION|>--- conflicted
+++ resolved
@@ -114,7 +114,7 @@
       s.body.label = "not displayed";
       p.body.label = "not displayed";
       const ri = buildResourceIndex([s, p]);
-      const result = pinsAsDropDownsWritePin(ri.index, x => false);
+      const result = pinsAsDropDownsWritePin(ri.index, () => false);
       expect(JSON.stringify(result)).not.toContain("not displayed");
     });
 
@@ -124,7 +124,7 @@
       s.body.label = "not displayed";
       p.body.label = "displayed peripherial";
       const ri = buildResourceIndex([s, p]);
-      const result = pinsAsDropDownsWritePin(ri.index, x => true);
+      const result = pinsAsDropDownsWritePin(ri.index, () => true);
       expect(JSON.stringify(result)).toContain("displayed peripherial");
       expect(JSON.stringify(result)).not.toContain("not displayed");
     });
@@ -137,11 +137,7 @@
       s.body.label = "not displayed";
       p.body.label = "not displayed";
       const ri = buildResourceIndex([s, p]);
-<<<<<<< HEAD
-      const result = pinsAsDropDowns(ri.index, () => false);
-=======
-      const result = pinsAsDropDownsReadPin(ri.index, x => false);
->>>>>>> 90bb59a0
+      const result = pinsAsDropDownsReadPin(ri.index, () => false);
       expect(JSON.stringify(result)).not.toContain("not displayed");
     });
 
@@ -151,14 +147,9 @@
       s.body.label = "displayed sensor";
       p.body.label = "displayed peripheral";
       const ri = buildResourceIndex([s, p]);
-<<<<<<< HEAD
-      const result = pinsAsDropDowns(ri.index, () => true);
-      expect(JSON.stringify(result)).toContain("displayed");
-=======
-      const result = pinsAsDropDownsReadPin(ri.index, x => true);
+      const result = pinsAsDropDownsReadPin(ri.index, () => true);
       expect(JSON.stringify(result)).toContain("displayed sensor");
       expect(JSON.stringify(result)).toContain("displayed peripheral");
->>>>>>> 90bb59a0
     });
   });
 
