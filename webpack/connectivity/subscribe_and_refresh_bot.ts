import { NetworkState, ConnectionStatus } from "./interfaces";
<<<<<<< HEAD
import { Farmbot } from "farmbot";
import { fancyDebug } from "../util";
=======
import { maybeGetDevice } from "../device";
import { Store } from "redux";
import { fancyDebug } from "../util";
import { Farmbot } from "farmbot";
>>>>>>> 4a3152c1

/** Needing to reproduce the `Everything` interface in tests is tedious.
 * This is a trimmed down version of the state tree that makes testing in
 * isolation more performant / easy to do. */
export interface PartialState {
  bot: { connectivity: { ["bot.mqtt"]: ConnectionStatus | undefined; } }
}
interface LastState {
  value: NetworkState;
  debounce: number;
}
/** PROBLEM: FarmBotJS does not (currently) have a reliable "reconnect"
 *           mechanism. If you get disconnected for a long time, the bot state
 *           will become very stale. This requires some acrobatics on our end.
 *           The code below will detect changes in connectivity and force a
 *           re-fetch of the state tree when going from "up => down" or vice
 *           versa. */
<<<<<<< HEAD
export function generateRefreshTrigger() {
  const last: LastState = { value: "down", debounce: 0 };
  return (device: Farmbot, state: PartialState) => {
    last.debounce += 1; // Stuff gets crazy at app startup time.offli
    const connectionStatus = state.bot.connectivity["bot.mqtt"];
    const flag = connectionStatus ? connectionStatus.state : undefined;
    if (device && flag && (flag !== last.value) && last.debounce > 5) {
      fancyDebug({ connectionStatus, flag, last });
=======
export function subscribeAndRefreshBot() {
  const lastState: { value: NetworkState } = { value: "down" };
  return (storeState: PartialState, device: Farmbot) => {
    const currentState = storeState.bot.connectivity["user.mqtt"];
    const state = currentState ? currentState.state : undefined;
    if (device && state && state !== lastState.value) {
      fancyDebug({ current: state, previous: lastState.value });
>>>>>>> 4a3152c1
      device.readStatus();
      console.log(`Set lastState.value from ${last.value} to ${flag}`);
      last.value = flag;
    }
  };
}<|MERGE_RESOLUTION|>--- conflicted
+++ resolved
@@ -1,13 +1,6 @@
 import { NetworkState, ConnectionStatus } from "./interfaces";
-<<<<<<< HEAD
 import { Farmbot } from "farmbot";
 import { fancyDebug } from "../util";
-=======
-import { maybeGetDevice } from "../device";
-import { Store } from "redux";
-import { fancyDebug } from "../util";
-import { Farmbot } from "farmbot";
->>>>>>> 4a3152c1
 
 /** Needing to reproduce the `Everything` interface in tests is tedious.
  * This is a trimmed down version of the state tree that makes testing in
@@ -25,7 +18,7 @@
  *           The code below will detect changes in connectivity and force a
  *           re-fetch of the state tree when going from "up => down" or vice
  *           versa. */
-<<<<<<< HEAD
+
 export function generateRefreshTrigger() {
   const last: LastState = { value: "down", debounce: 0 };
   return (device: Farmbot, state: PartialState) => {
@@ -34,15 +27,6 @@
     const flag = connectionStatus ? connectionStatus.state : undefined;
     if (device && flag && (flag !== last.value) && last.debounce > 5) {
       fancyDebug({ connectionStatus, flag, last });
-=======
-export function subscribeAndRefreshBot() {
-  const lastState: { value: NetworkState } = { value: "down" };
-  return (storeState: PartialState, device: Farmbot) => {
-    const currentState = storeState.bot.connectivity["user.mqtt"];
-    const state = currentState ? currentState.state : undefined;
-    if (device && state && state !== lastState.value) {
-      fancyDebug({ current: state, previous: lastState.value });
->>>>>>> 4a3152c1
       device.readStatus();
       console.log(`Set lastState.value from ${last.value} to ${flag}`);
       last.value = flag;
