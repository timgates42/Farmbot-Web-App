jest.mock("axios", () => {
  return {
    default: {
      put: jest.fn(() => {
        return Promise.resolve(undefined);
      })
    }
  };
});
import { DONE_FLAG, maybeRunLocalstorageMigration } from "../storage_key_translator";
import { NumericSetting } from "../session_keys";
import { camelCase } from "lodash";
import { API } from "../api/api";
import axios from "axios";

describe("maybeRunLocalstorageMigration", () => {
  it("translate legacyKeyNames to new_key_names", async (done) => {

    /** This is a temporary stub.
     * Don't want to spend a bunch of time writing in depth tests for a function
     * that will have a one month shelf life. */
    localStorage.clear();
    expect(localStorage.getItem(DONE_FLAG)).toBe(undefined);
    const legacyKey = camelCase(NumericSetting.bot_origin_quadrant);
    const storedValue = "1";
    localStorage.setItem(legacyKey, storedValue);
<<<<<<< HEAD
    expect(localStorage.getItem(DONE_FLAG)).toBeUndefined();
    expect(localStorage.getItem(NumericSetting.bot_origin_quadrant))
      .toBeUndefined();

    maybeRunLocalstorageMigration();

    expect(localStorage.getItem(NumericSetting.busy_log))
      .toBeUndefined();
    expect(localStorage.getItem(NumericSetting.bot_origin_quadrant))
      .toBe(storedValue);
    expect(localStorage.getItem(DONE_FLAG)).toBe(DONE_FLAG);
=======
    API.setBaseUrl("http://localhost:4444");
    const p = maybeRunLocalstorageMigration();
    if (!p) { throw new Error("no"); }
    p && await p;
    expect(axios.put).toHaveBeenCalled();
    const expectedPayload = {
      [NumericSetting.bot_origin_quadrant]: JSON.parse(storedValue)
    };
    const url = "http://localhost:4444/api/web_app_config/";
    expect(axios.put).toHaveBeenCalledWith(url, expectedPayload);
    expect(localStorage.getItem(DONE_FLAG)).toEqual(DONE_FLAG);
    done();
>>>>>>> 9313250f
  });
});<|MERGE_RESOLUTION|>--- conflicted
+++ resolved
@@ -24,19 +24,6 @@
     const legacyKey = camelCase(NumericSetting.bot_origin_quadrant);
     const storedValue = "1";
     localStorage.setItem(legacyKey, storedValue);
-<<<<<<< HEAD
-    expect(localStorage.getItem(DONE_FLAG)).toBeUndefined();
-    expect(localStorage.getItem(NumericSetting.bot_origin_quadrant))
-      .toBeUndefined();
-
-    maybeRunLocalstorageMigration();
-
-    expect(localStorage.getItem(NumericSetting.busy_log))
-      .toBeUndefined();
-    expect(localStorage.getItem(NumericSetting.bot_origin_quadrant))
-      .toBe(storedValue);
-    expect(localStorage.getItem(DONE_FLAG)).toBe(DONE_FLAG);
-=======
     API.setBaseUrl("http://localhost:4444");
     const p = maybeRunLocalstorageMigration();
     if (!p) { throw new Error("no"); }
@@ -49,6 +36,5 @@
     expect(axios.put).toHaveBeenCalledWith(url, expectedPayload);
     expect(localStorage.getItem(DONE_FLAG)).toEqual(DONE_FLAG);
     done();
->>>>>>> 9313250f
   });
 });