--- conflicted
+++ resolved
@@ -471,12 +471,9 @@
   SETTING_UPDATE_END = "SETTING_UPDATE_END",
   BOT_CHANGE = "BOT_CHANGE",
   FETCH_OS_UPDATE_INFO_OK = "FETCH_OS_UPDATE_INFO_OK",
-<<<<<<< HEAD
   FETCH_FW_UPDATE_INFO_OK = "FETCH_FW_UPDATE_INFO_OK",
-=======
   FETCH_BETA_OS_UPDATE_INFO_OK = "FETCH_BETA_OS_UPDATE_INFO_OK",
   INVERT_JOG_BUTTON = "INVERT_JOG_BUTTON",
->>>>>>> f23c331a
   DISPLAY_ENCODER_DATA = "DISPLAY_ENCODER_DATA",
   STASH_STATUS = "STASH_STATUS",
 
