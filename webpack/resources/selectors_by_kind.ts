--- conflicted
+++ resolved
@@ -18,11 +18,8 @@
   TaggedPeripheral,
   TaggedWebAppConfig,
   TaggedFirmwareConfig,
-<<<<<<< HEAD
   TaggedToolSlotPointer,
-=======
   TaggedPinBinding,
->>>>>>> 90bb59a0
 } from "./tagged_resources";
 import { sortResourcesById, betterCompact } from "../util";
 import { error } from "farmbot-toastr";
