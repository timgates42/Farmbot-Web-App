--- conflicted
+++ resolved
@@ -6,17 +6,15 @@
 import { ToolTips } from "../../../constants";
 import { SpacePanelToolTip } from "../space_panel_tool_tip";
 import { Row, Col } from "../../../ui/index";
-<<<<<<< HEAD
 import { CONFIG_DEFAULTS } from "farmbot/dist/config";
 import { commandErr } from "../../actions";
+import { Axis } from "../../interfaces";
+import { getDevice } from "../../../device";
 
 const speed = CONFIG_DEFAULTS.speed;
 const findHome = (axis: Axis) => getDevice()
   .findHome({ speed, axis })
   .catch(commandErr("'Find Home' request"));
-=======
-import { findHome } from "../../actions";
->>>>>>> b284779d
 
 export function HomingRow(props: HomingRowProps) {
   const { hardware, botDisconnected } = props;
