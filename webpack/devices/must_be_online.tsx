--- conflicted
+++ resolved
@@ -1,9 +1,5 @@
 import * as React from "react";
-<<<<<<< HEAD
 import { t } from "i18next";
-import { JSXChildren } from "../util";
-=======
->>>>>>> b5921e6b
 import { NetworkState } from "../connectivity/interfaces";
 import { SyncStatus } from "farmbot";
 
