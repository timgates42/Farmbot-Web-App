import { BotState, HardwareState, Xyz, ControlPanelState } from "./interfaces";
import { generateReducer } from "../redux/generate_reducer";
import { Actions } from "../constants";
import { EncoderDisplay } from "../controls/interfaces";
import { EXPECTED_MAJOR, EXPECTED_MINOR } from "./actions";
import { BooleanSetting } from "../session_keys";
import { maybeNegateStatus, maybeNegateConsistency } from "../connectivity/maybe_negate_status";
import { EdgeStatus } from "../connectivity/interfaces";
import { ReduxAction } from "../redux/interfaces";
import { connectivityReducer } from "../connectivity/reducer";
import { BooleanConfigKey } from "../config_storage/web_app_configs";

const afterEach = (state: BotState, a: ReduxAction<{}>) => {
  state.connectivity = connectivityReducer(state.connectivity, a);
  return state;
};

/**
 * TODO: Refactor this method to use semverCompare() now that it is a thing.
 * - RC 16 Jun 2017.
 */
export function versionOK(stringyVersion = "0.0.0",
  _EXPECTED_MAJOR = EXPECTED_MAJOR,
  _EXPECTED_MINOR = EXPECTED_MINOR) {
  const [actual_major, actual_minor] = stringyVersion
    .split(".")
    .map(x => parseInt(x, 10));
  if (actual_major > _EXPECTED_MAJOR) {
    return true;
  } else {
    const majorOK = (actual_major == _EXPECTED_MAJOR);
    const minorOK = (actual_minor >= _EXPECTED_MINOR);
    return (majorOK && minorOK);
  }
}

export let initialState = (): BotState => ({
  consistent: true,
  stepSize: 100,
  controlPanelState: {
    homing_and_calibration: false,
    motors: false,
    encoders_and_endstops: false,
    danger_zone: false,
    power_and_reset: false,
    pin_guard: false,
  },
  hardware: {
    gpio_registry: {},
    mcu_params: {},
    jobs: {},
    location_data: {
      "position": {
        x: undefined,
        y: undefined,
        z: undefined
      },
      "scaled_encoders": {
        x: undefined,
        y: undefined,
        z: undefined
      },
      "raw_encoders": {
        x: undefined,
        y: undefined,
        z: undefined
      },
    },
    pins: {},
    configuration: {},
    informational_settings: {
      busy: false,
      locked: false,
      commit: "---",
      target: "---",
      env: "---",
      node_name: "---",
      firmware_commit: "---"
    },
    user_env: {},
    process_info: {
      farmwares: {},
    }
  },
  dirty: false,
  currentOSVersion: undefined,
<<<<<<< HEAD
  currentFWVersion: undefined,
=======
  currentBetaOSVersion: undefined,
  axis_inversion: {
    x: !!Session.getBool(BooleanSetting.x_axis_inverted),
    y: !!Session.getBool(BooleanSetting.y_axis_inverted),
    z: !!Session.getBool(BooleanSetting.z_axis_inverted),
  },
  encoder_visibility: {
    raw_encoders: !!Session.getBool(BooleanSetting.raw_encoders),
    scaled_encoders: !!Session.getBool(BooleanSetting.scaled_encoders),
  },
>>>>>>> f23c331a
  connectivity: {
    "bot.mqtt": undefined,
    "user.mqtt": undefined,
    "user.api": undefined
  }
});

/** Translate X/Y/Z to the name that is used in `localStorage` */
export const INVERSION_MAPPING: Record<Xyz, BooleanConfigKey> = {
  x: BooleanSetting.x_axis_inverted,
  y: BooleanSetting.y_axis_inverted,
  z: BooleanSetting.z_axis_inverted,
};

/** Translate `encode_visibility` key name to the name that is
 * used in `localStorage` */
export const ENCODER_MAPPING: Record<EncoderDisplay, BooleanConfigKey> = {
  raw_encoders: BooleanSetting.raw_encoders,
  scaled_encoders: BooleanSetting.scaled_encoders,
};

export let botReducer = generateReducer<BotState>(initialState(), afterEach)
  .add<boolean>(Actions.SET_CONSISTENCY, (s, a) => {
    s.consistent = a.payload;
    s.hardware.informational_settings.sync_status = maybeNegateStatus({
      consistent: s.consistent,
      syncStatus: s.hardware.informational_settings.sync_status,
      fbosVersion: s.hardware.informational_settings.controller_version,
      autoSync: !!s.hardware.configuration.auto_sync
    });
    return s;
  })
  .add<void>(Actions.SETTING_UPDATE_START, (s, a) => {
    s.isUpdating = true;
    return s;
  })
  .add<void>(Actions.SETTING_UPDATE_END, (s, a) => {
    s.isUpdating = false;
    return s;
  })
  .add<number>(Actions.CHANGE_STEP_SIZE, (s, a) => {
    return Object.assign({}, s, {
      stepSize: a.payload
    });
  })
  .add<keyof ControlPanelState>(Actions.TOGGLE_CONTROL_PANEL_OPTION, (s, a) => {
    s.controlPanelState[a.payload] = !s.controlPanelState[a.payload];
    return s;
  })
  .add<boolean>(Actions.BULK_TOGGLE_CONTROL_PANEL, (s, a) => {
    s.controlPanelState.homing_and_calibration = a.payload;
    s.controlPanelState.motors = a.payload;
    s.controlPanelState.encoders_and_endstops = a.payload;
    s.controlPanelState.pin_guard = a.payload;
    s.controlPanelState.danger_zone = a.payload;
    return s;
  })
  .add<string>(Actions.FETCH_OS_UPDATE_INFO_OK, (s, { payload }) => {
    s.currentOSVersion = payload;
    return s;
  })
  .add<string>(Actions.FETCH_BETA_OS_UPDATE_INFO_OK, (s, { payload }) => {
    s.currentBetaOSVersion = payload;
    return s;
  })
  .add<HardwareState>(Actions.BOT_CHANGE, (state, { payload }) => {
    state.hardware = payload;
    const { informational_settings } = state.hardware;
    const syncStatus = informational_settings.sync_status;
    /** USE CASE: You reboot the bot. The old state values are still hanging
     * around. You think the bot is broke, but it isn't. The FE is holding on
     * to stale data. */
    if (syncStatus === "maintenance") {
      const emptyState = initialState();
      state.hardware = emptyState.hardware;
      state.hardware.informational_settings.sync_status = "maintenance";
      return state;
    }

    const info = {
      consistent: state.consistent,
      syncStatus,
      fbosVersion: informational_settings.controller_version,
      autoSync: !!state.hardware.configuration.auto_sync
    };
    state.consistent = maybeNegateConsistency(info);
    info.consistent = state.consistent;

    const nextSyncStatus = maybeNegateStatus(info);

    versionOK(informational_settings.controller_version);
    state.hardware.informational_settings.sync_status = nextSyncStatus;
    return state;
  })
<<<<<<< HEAD
  .add<string>(Actions.FETCH_FW_UPDATE_INFO_OK, (s, { payload }) => {
    s.currentFWVersion = payload;
=======
  .add<Xyz>(Actions.INVERT_JOG_BUTTON, (s, { payload }) => {
    s.axis_inversion[payload] = !s.axis_inversion[payload];
    return s;
  })
  .add<EncoderDisplay>(Actions.DISPLAY_ENCODER_DATA, (s, { payload }) => {
    s.encoder_visibility[payload] = !s.encoder_visibility[payload];
>>>>>>> f23c331a
    return s;
  })
  .add<void>(Actions.STASH_STATUS, (s, a) => {
    stashStatus(s);
    return s;
  })
  .add<EdgeStatus>(Actions.NETWORK_EDGE_CHANGE, (s, a) => {
    const { name, status } = a.payload;
    const isBotMqtt = name === "bot.mqtt";
    const isDown = status.state === "down";
    if (isBotMqtt) { /** This is way too hard to maintain */
      if (isDown) {
        stashStatus(s);
        s.hardware.informational_settings.sync_status = undefined;
      } else {
        const botMqtt = s.connectivity["bot.mqtt"];
        if (botMqtt && botMqtt.state === "down") { // Going from "down" to "up"
          s.hardware.informational_settings.sync_status = s.statusStash;
        }
      }
    }

    return s;
  });

/** Mutate syncStatus when transitioning from consistent to inconsistent. */
function stashStatus(s: BotState) {
  s.statusStash = s.hardware.informational_settings.sync_status;
}<|MERGE_RESOLUTION|>--- conflicted
+++ resolved
@@ -84,20 +84,7 @@
   },
   dirty: false,
   currentOSVersion: undefined,
-<<<<<<< HEAD
-  currentFWVersion: undefined,
-=======
   currentBetaOSVersion: undefined,
-  axis_inversion: {
-    x: !!Session.getBool(BooleanSetting.x_axis_inverted),
-    y: !!Session.getBool(BooleanSetting.y_axis_inverted),
-    z: !!Session.getBool(BooleanSetting.z_axis_inverted),
-  },
-  encoder_visibility: {
-    raw_encoders: !!Session.getBool(BooleanSetting.raw_encoders),
-    scaled_encoders: !!Session.getBool(BooleanSetting.scaled_encoders),
-  },
->>>>>>> f23c331a
   connectivity: {
     "bot.mqtt": undefined,
     "user.mqtt": undefined,
@@ -191,19 +178,6 @@
     versionOK(informational_settings.controller_version);
     state.hardware.informational_settings.sync_status = nextSyncStatus;
     return state;
-  })
-<<<<<<< HEAD
-  .add<string>(Actions.FETCH_FW_UPDATE_INFO_OK, (s, { payload }) => {
-    s.currentFWVersion = payload;
-=======
-  .add<Xyz>(Actions.INVERT_JOG_BUTTON, (s, { payload }) => {
-    s.axis_inversion[payload] = !s.axis_inversion[payload];
-    return s;
-  })
-  .add<EncoderDisplay>(Actions.DISPLAY_ENCODER_DATA, (s, { payload }) => {
-    s.encoder_visibility[payload] = !s.encoder_visibility[payload];
->>>>>>> f23c331a
-    return s;
   })
   .add<void>(Actions.STASH_STATUS, (s, a) => {
     stashStatus(s);
