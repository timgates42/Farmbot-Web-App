--- conflicted
+++ resolved
@@ -36,20 +36,7 @@
     const getState = () => state;
     saveRegimen(state.resources.index.all[0])(dispatch, getState);
     expect(dispatch).toHaveBeenCalledWith({
-<<<<<<< HEAD
-      payload: {
-        body: {
-          color: "red",
-          name: "Foo",
-          regimen_items: []
-        },
-        kind: "Regimen",
-        specialStatus: SpecialStatus.SAVED,
-        uuid: "Regimen.0.19"
-      },
-=======
       payload: state.resources.index.references[state.resources.index.all[0]],
->>>>>>> 87e0f237
       type: Actions.SAVE_RESOURCE_START
     });
   });
@@ -74,20 +61,7 @@
     (global as any).confirm = () => true;
     deleteRegimen(state.resources.index.all[0])(dispatch, getState);
     expect(dispatch).toHaveBeenCalledWith({
-<<<<<<< HEAD
-      payload: {
-        body: {
-          color: "red",
-          name: "Foo",
-          regimen_items: []
-        },
-        kind: "Regimen",
-        specialStatus: "",
-        uuid: "Regimen.0.23"
-      },
-=======
       payload: state.resources.index.references[state.resources.index.all[0]],
->>>>>>> 87e0f237
       type: Actions.DESTROY_RESOURCE_OK
     });
   });
