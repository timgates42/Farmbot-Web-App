--- conflicted
+++ resolved
@@ -16,29 +16,18 @@
     .catch((error) => { return "en"; });
 }
 
-export interface I18nextConfig {
-  nsSeparator: string;
-  keySeparator: string;
-  lng: string;
-  resources: { [lang: string]: { translation: langi } };
+function generateI18nConfig(lang: string): InitOptions {
+  // NOTE: Some users prefer English over i18nized version.
+  const choice = Session.getBool(BooleanSetting.disableI18n) ? "en" : lang;
+  const langi = require("../public/app-resources/languages/" + choice + ".js");
+
+  return {
+    nsSeparator: "",
+    keySeparator: "",
+    lng: lang,
+    resources: { [lang]: { translation: langi } }
+  };
 }
 
-export function detectLanguage() {
-<<<<<<< HEAD
-  return getUserLang(navigator.language).then(function (lang): I18nextConfig {
-=======
-  return getUserLang(navigator.language).then(function (lang): InitOptions {
->>>>>>> b610ff66
-    // NOTE: Some international users prefer using the app in English.
-    //       This preference is stored in `DISABLE_I18N`.
-    const choice = Session.getBool(BooleanSetting.disableI18n) ? "en" : lang;
-    const langi =
-      require("../public/app-resources/languages/" + choice + ".js");
-    return {
-      nsSeparator: "",
-      keySeparator: "",
-      lng: lang,
-      resources: { [lang]: { translation: langi } }
-    };
-  });
-}+export const detectLanguage =
+  () => getUserLang(navigator.language).then(generateI18nConfig);